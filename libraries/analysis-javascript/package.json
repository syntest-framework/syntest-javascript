{
  "name": "@syntest/analysis-javascript",
  "version": "0.2.0-beta.11",
  "description": "SynTest Analysis JavaScript is a library for doing analysis of the JavaScript language",
  "keywords": [
    "syntest",
    "control-flow-graph"
  ],
  "homepage": "https://www.syntest.org",
  "bugs": {
    "url": "https://github.com/syntest-framework/syntest-javascript/issues"
  },
  "license": "Apache-2.0",
  "contributors": [
    "Annibale Panichella",
    "Mitchell Olsthoorn",
    "Dimitri Stallenberg"
  ],
  "main": "dist/index.js",
  "types": "dist/index.d.ts",
  "files": [
    "dist/lib",
    "dist/index.d.ts",
    "dist/index.d.ts.map",
    "dist/index.js",
    "dist/index.js.map",
    "NOTICE",
    "README.md"
  ],
  "repository": {
    "type": "git",
    "url": "git+https://github.com/syntest-framework/syntest-javascript.git"
  },
  "scripts": {
    "build": "tsc --build",
    "build:watch": "tsc --build --watch",
    "clean": "rm -rf .nyc_output dist node_modules",
    "clean:dist": "rm -rf dist",
    "format": "prettier --config ../../.prettierrc.json --ignore-path ../../.prettierignore --write .",
    "format:check": "prettier --config ../../.prettierrc.json --ignore-path ../../.prettierignore --check .",
    "lint": "eslint --config ../../.eslintrc.json --ignore-path ../../.eslintignore .",
    "lint:fix": "eslint --config ../../.eslintrc.json --ignore-path ../../.eslintignore . --fix",
    "prepack": "cp ../../LICENSE ./ && cp ../../NOTICE ./",
    "setup": "cp ../../NOTICE.header.ts ./",
    "test": "mocha --config ../../.mocharc.json",
    "test:coverage": "nyc --reporter=text --reporter=html --reporter=lcov mocha --config ../../.mocharc.json",
    "test:coverage:ci": "nyc --reporter=lcovonly mocha --config ../../.mocharc.json --reporter json --reporter-option output=test-results.json",
    "test:watch": "mocha --config ../../.mocharc.json --watch"
  },
  "dependencies": {
    "@babel/core": "7.20.12",
    "@babel/traverse": "7.20.12",
<<<<<<< HEAD
    "@syntest/analysis": "^0.2.0",
    "@syntest/ast-visitor-javascript": "^0.2.0-beta.1",
    "@syntest/cfg": "^0.4.0",
    "@syntest/logging": "^0.1.1",
    "@syntest/prng": "^0.1.1"
=======
    "@syntest/analysis": "^0.3.0-beta.1",
    "@syntest/ast-visitor-javascript": "^0.2.0-beta.4",
    "@syntest/cfg": "^0.5.0-beta.0",
    "@syntest/diagnostics": "^0.1.0-beta.0",
    "@syntest/logging": "^0.2.0-beta.2",
    "@syntest/prng": "^0.2.0-beta.2",
    "@syntest/search": "^0.5.0-beta.10"
>>>>>>> b1d5cf8b
  },
  "engines": {
    "node": ">=10.24.0"
  },
  "publishConfig": {
    "access": "public"
  },
  "devDependencies": {
    "@babel/types": "7.23.0"
  }
}<|MERGE_RESOLUTION|>--- conflicted
+++ resolved
@@ -50,13 +50,6 @@
   "dependencies": {
     "@babel/core": "7.20.12",
     "@babel/traverse": "7.20.12",
-<<<<<<< HEAD
-    "@syntest/analysis": "^0.2.0",
-    "@syntest/ast-visitor-javascript": "^0.2.0-beta.1",
-    "@syntest/cfg": "^0.4.0",
-    "@syntest/logging": "^0.1.1",
-    "@syntest/prng": "^0.1.1"
-=======
     "@syntest/analysis": "^0.3.0-beta.1",
     "@syntest/ast-visitor-javascript": "^0.2.0-beta.4",
     "@syntest/cfg": "^0.5.0-beta.0",
@@ -64,7 +57,6 @@
     "@syntest/logging": "^0.2.0-beta.2",
     "@syntest/prng": "^0.2.0-beta.2",
     "@syntest/search": "^0.5.0-beta.10"
->>>>>>> b1d5cf8b
   },
   "engines": {
     "node": ">=10.24.0"
