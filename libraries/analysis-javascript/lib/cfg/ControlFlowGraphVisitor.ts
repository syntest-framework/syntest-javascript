--- conflicted
+++ resolved
@@ -333,10 +333,7 @@
         this._createEdge(this._nodes.get(parent), node, this._edgeType)
       );
     }
-<<<<<<< HEAD
-=======
-
->>>>>>> 3f324718
+
     this._edgeType = EdgeType.NORMAL;
   }
 
