/*
 * Copyright 2020-2023 SynTest contributors
 *
 * This file is part of SynTest Framework - SynTest Javascript.
 *
 * Licensed under the Apache License, Version 2.0 (the "License");
 * you may not use this file except in compliance with the License.
 * You may obtain a copy of the License at
 *
 *     http://www.apache.org/licenses/LICENSE-2.0
 *
 * Unless required by applicable law or agreed to in writing, software
 * distributed under the License is distributed on an "AS IS" BASIS,
 * WITHOUT WARRANTIES OR CONDITIONS OF ANY KIND, either express or implied.
 * See the License for the specific language governing permissions and
 * limitations under the License.
 */

import { existsSync, lstatSync } from "node:fs";

import * as t from "@babel/types";
<<<<<<< HEAD
import { RootContext as CoreRootContext } from "@syntest/analysis";
import {
  failure,
  IllegalArgumentError,
  isFailure,
  Result,
  success,
  unwrap,
} from "@syntest/diagnostics";
=======
import { RootContext as FrameworkRootContext } from "@syntest/analysis";
>>>>>>> 687cb5b0
import { getLogger, Logger } from "@syntest/logging";
import TypedEmitter from "typed-emitter";

import { AbstractSyntaxTreeFactory } from "./ast/AbstractSyntaxTreeFactory";
import { ControlFlowGraphFactory } from "./cfg/ControlFlowGraphFactory";
import { ConstantPool } from "./constant/ConstantPool";
import { ConstantPoolFactory } from "./constant/ConstantPoolFactory";
import { ConstantPoolManager } from "./constant/ConstantPoolManager";
import { DependencyFactory } from "./dependency/DependencyFactory";
import { Events } from "./Events";
import { Export } from "./target/export/Export";
import { ExportFactory } from "./target/export/ExportFactory";
import { TargetFactory } from "./target/TargetFactory";
import { Element } from "./type/discovery/element/Element";
import { DiscoveredObjectType } from "./type/discovery/object/DiscoveredType";
import { Relation } from "./type/discovery/relation/Relation";
import { TypeExtractor } from "./type/discovery/TypeExtractor";
import { TypeModel } from "./type/resolving/TypeModel";
import { TypeModelFactory } from "./type/resolving/TypeModelFactory";
import { TypePool } from "./type/resolving/TypePool";
import { readFile } from "./utils/fileSystem";

export class RootContext extends FrameworkRootContext<t.Node> {
  protected static LOGGER: Logger;

  protected _exportFactory: ExportFactory;
  protected _typeExtractor: TypeExtractor;
  protected _typeResolver: TypeModelFactory;

  protected _constantPoolFactory: ConstantPoolFactory;

  protected _targetFiles: Set<string>;
  protected _analysisFiles: Set<string>;

  // filepath -> id -> element
  protected _elementMap: Map<string, Map<string, Element>>;
  // filepath -> id -> relation
  protected _relationMap: Map<string, Map<string, Relation>>;
  // filepath -> id -> object
  protected _objectMap: Map<string, Map<string, DiscoveredObjectType>>;

  protected _typeModel: TypeModel;
  protected _typePool: TypePool;

  // Mapping: filepath -> target name -> Exports
  protected _exportMap: Map<string, Export[]>;

  constructor(
    rootPath: string,
    targetFiles: Set<string>,
    analysisFiles: Set<string>,
    abstractSyntaxTreeFactory: AbstractSyntaxTreeFactory,
    controlFlowGraphFactory: ControlFlowGraphFactory,
    targetFactory: TargetFactory,
    dependencyFactory: DependencyFactory,
    exportFactory: ExportFactory,
    typeExtractor: TypeExtractor,
    typeResolver: TypeModelFactory,
    constantPoolFactory: ConstantPoolFactory
  ) {
    super(
      rootPath,
      undefined,
      abstractSyntaxTreeFactory,
      controlFlowGraphFactory,
      targetFactory,
      dependencyFactory
    );
    RootContext.LOGGER = getLogger(RootContext.name);
    this._targetFiles = targetFiles;
    this._analysisFiles = analysisFiles;
    this._exportFactory = exportFactory;
    this._typeExtractor = typeExtractor;
    this._typeResolver = typeResolver;
    this._constantPoolFactory = constantPoolFactory;
  }

  get rootPath(): string {
    return this._rootPath;
  }

  // eslint-disable-next-line sonarjs/cognitive-complexity
  override getSource(filepath: string): Result<string> {
    const result = this.resolvePath(filepath);

    if (isFailure(result)) return result;

    let absolutePath = unwrap(result);

    if (!this._sources.has(absolutePath)) {
      if (!existsSync(absolutePath)) {
        if (existsSync(absolutePath + ".js")) {
          absolutePath += ".js";
        } else if (existsSync(absolutePath + ".ts")) {
          absolutePath += ".ts";
        } else {
          return failure(
            new IllegalArgumentError("Cannot find source", {
              context: { filepath: filepath },
            })
          );
        }
      }

      const stats = lstatSync(absolutePath);

      if (stats.isDirectory()) {
        if (existsSync(absolutePath + "/index.js")) {
          absolutePath += "/index.js";
        } else if (existsSync(absolutePath + "/index.ts")) {
          absolutePath += "/index.ts";
        } else {
          return failure(
            new IllegalArgumentError("Cannot find source", {
              context: { filepath: filepath },
            })
          );
        }
      }

      this._sources.set(absolutePath, readFile(absolutePath));
    }

    return success(this._sources.get(absolutePath));
  }

  getExports(filepath: string): Result<Export[]> {
    const result = this.resolvePath(filepath);

    if (isFailure(result)) return result;

    const absolutePath = unwrap(result);

    if (!this._exportMap.has(absolutePath)) {
      (<TypedEmitter<Events>>process).emit(
        "exportExtractionStart",
        this,
        absolutePath
      );
      const result = this.getAbstractSyntaxTree(absolutePath);

      if (isFailure(result)) return result;

      const exportResult = this._exportFactory.extract(
        absolutePath,
        unwrap(result)
      );

      if (isFailure(exportResult)) return exportResult;

      this._exportMap.set(absolutePath, unwrap(exportResult));
      (<TypedEmitter<Events>>process).emit(
        "exportExtractionComplete",
        this,
        absolutePath
      );
    }

    return success(this._exportMap.get(absolutePath));
  }

  getAllExports(): Map<string, Export[]> {
    if (!this._exportMap) {
      this._exportMap = new Map();

      for (const filepath of this._analysisFiles) {
        const result = this.getExports(filepath);

        if (isFailure(result)) RootContext.LOGGER.warn(result.error.message);
      }
    }
    return this._exportMap;
  }

  getElements(filepath: string): Result<Map<string, Element>> {
    const result = this.resolvePath(filepath);

    if (isFailure(result)) return result;

    const absolutePath = unwrap(result);

    if (!this._elementMap.has(absolutePath)) {
      (<TypedEmitter<Events>>process).emit(
        "elementExtractionStart",
        this,
        absolutePath
      );
      const result = this.getAbstractSyntaxTree(absolutePath);

      if (isFailure(result)) return result;

      const elementsResult = this._typeExtractor.extractElements(
        absolutePath,
        unwrap(result)
      );

      if (isFailure(elementsResult)) return elementsResult;

      this._elementMap.set(absolutePath, unwrap(elementsResult));
      (<TypedEmitter<Events>>process).emit(
        "elementExtractionComplete",
        this,
        absolutePath
      );
    }

    return success(this._elementMap.get(absolutePath));
  }

  getAllElements() {
    if (!this._elementMap) {
      this._elementMap = new Map();

      for (const filepath of this._analysisFiles) {
        const result = this.getElements(filepath);

        if (isFailure(result)) RootContext.LOGGER.warn(result.error.message);
      }
    }
    return this._elementMap;
  }

  getRelations(filepath: string): Result<Map<string, Relation>> {
    const result = this.resolvePath(filepath);

    if (isFailure(result)) return result;

    const absolutePath = unwrap(result);

    if (!this._relationMap.has(absolutePath)) {
      (<TypedEmitter<Events>>process).emit(
        "relationExtractionStart",
        this,
        absolutePath
      );

      const result = this.getAbstractSyntaxTree(absolutePath);

      if (isFailure(result)) return result;

      const relationsResult = this._typeExtractor.extractRelations(
        absolutePath,
        unwrap(result)
      );

      if (isFailure(relationsResult)) return relationsResult;

      this._relationMap.set(absolutePath, unwrap(relationsResult));
      (<TypedEmitter<Events>>process).emit(
        "relationExtractionComplete",
        this,
        absolutePath
      );
    }

    return success(this._relationMap.get(absolutePath));
  }

  getAllRelations() {
    if (!this._relationMap) {
      this._relationMap = new Map();

      for (const filepath of this._analysisFiles) {
        const result = this.getRelations(filepath);

        if (isFailure(result)) RootContext.LOGGER.warn(result.error.message);
      }
    }
    return this._relationMap;
  }

  getObjectTypes(filepath: string): Result<Map<string, DiscoveredObjectType>> {
    const result = this.resolvePath(filepath);

    if (isFailure(result)) return result;

    const absolutePath = unwrap(result);

    if (!this._objectMap.has(absolutePath)) {
      (<TypedEmitter<Events>>process).emit(
        "objectTypeExtractionStart",
        this,
        absolutePath
      );

      const result = this.getAbstractSyntaxTree(absolutePath);

      if (isFailure(result)) return result;

      const objectsResult = this._typeExtractor.extractObjectTypes(
        absolutePath,
        unwrap(result)
      );

      if (isFailure(objectsResult)) return objectsResult;

      this._objectMap.set(absolutePath, unwrap(objectsResult));
      (<TypedEmitter<Events>>process).emit(
        "objectTypeExtractionComplete",
        this,
        absolutePath
      );
    }

    return success(this._objectMap.get(absolutePath));
  }

  getAllObjectTypes() {
    if (!this._objectMap) {
      this._objectMap = new Map();

      for (const filepath of this._analysisFiles) {
        const result = this.getObjectTypes(filepath);

        if (isFailure(result)) RootContext.LOGGER.warn(result.error.message);
      }
    }
    return this._objectMap;
  }

  resolveTypes(): void {
    // TODO allow sub selections of files (do not consider entire context)
    if (!this._elementMap) {
      this.getAllElements();
    }
    if (!this._relationMap) {
      this.getAllRelations();
    }
    if (!this._objectMap) {
      this.getAllObjectTypes();
    }
    if (!this._exportMap) {
      this.getAllExports();
    }

    if (!this._typeModel) {
      (<TypedEmitter<Events>>process).emit("typeResolvingStart", this);
      this._typeModel = this._typeResolver.resolveTypes(
        this._elementMap,
        this._relationMap
      );
      this._typePool = new TypePool(this._objectMap, this._exportMap);
      (<TypedEmitter<Events>>process).emit("typeResolvingComplete", this);
    }
  }

  getTypeModel(): TypeModel {
    if (!this._typeModel) {
      this.resolveTypes();
    }

    return this._typeModel;
  }

  getTypePool(): TypePool {
    if (!this._typePool) {
      this.resolveTypes();
    }

    return this._typePool;
  }

  // TODO cache
  private _getContextConstantPool(): Result<ConstantPool> {
    const constantPool = new ConstantPool();
    for (const filepath of this._analysisFiles) {
      const result = this.getAbstractSyntaxTree(filepath);

      if (isFailure(result)) return result;

      this._constantPoolFactory.extract(filepath, unwrap(result), constantPool);
    }

    return success(constantPool);
  }

  // TODO cache
  getConstantPoolManager(filepath: string): Result<ConstantPoolManager> {
    const result = this.resolvePath(filepath);

    if (isFailure(result)) return result;

    const absolutePath = unwrap(result);

    RootContext.LOGGER.info("Extracting constants");
    const astResult = this.getAbstractSyntaxTree(filepath);

    if (isFailure(astResult)) return astResult;

    const targetConstantPool = this._constantPoolFactory.extract(
      absolutePath,
      unwrap(astResult)
    );
    const contextConstantPoolResult = this._getContextConstantPool();

    if (isFailure(contextConstantPoolResult)) return contextConstantPoolResult;

    const dynamicConstantPool = new ConstantPool();

    const constantPoolManager = new ConstantPoolManager(
      targetConstantPool,
      unwrap(contextConstantPoolResult),
      dynamicConstantPool
    );

    RootContext.LOGGER.info("Extracting constants done");
    return success(constantPoolManager);
  }
}<|MERGE_RESOLUTION|>--- conflicted
+++ resolved
@@ -19,8 +19,7 @@
 import { existsSync, lstatSync } from "node:fs";
 
 import * as t from "@babel/types";
-<<<<<<< HEAD
-import { RootContext as CoreRootContext } from "@syntest/analysis";
+import { RootContext as FrameworkRootContext } from "@syntest/analysis";
 import {
   failure,
   IllegalArgumentError,
@@ -29,9 +28,6 @@
   success,
   unwrap,
 } from "@syntest/diagnostics";
-=======
-import { RootContext as FrameworkRootContext } from "@syntest/analysis";
->>>>>>> 687cb5b0
 import { getLogger, Logger } from "@syntest/logging";
 import TypedEmitter from "typed-emitter";
 
