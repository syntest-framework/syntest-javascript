--- conflicted
+++ resolved
@@ -46,14 +46,10 @@
     "test:watch": "mocha --config ../../.mocharc.json --watch"
   },
   "dependencies": {
-    "@syntest/analysis-javascript": "^0.1.0-beta.21",
     "@babel/core": "7.20.12",
     "@babel/traverse": "7.20.12",
     "@istanbuljs/schema": "^0.1.3",
-<<<<<<< HEAD
-=======
     "@syntest/analysis-javascript": "^0.1.0-beta.22",
->>>>>>> a1ee7fe4
     "@syntest/ast-visitor-javascript": "*",
     "@syntest/storage": "*",
     "istanbul-lib-coverage": "^3.2.0"
