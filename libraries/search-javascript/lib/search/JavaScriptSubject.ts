--- conflicted
+++ resolved
@@ -16,11 +16,7 @@
  * limitations under the License.
  */
 import { TargetType } from "@syntest/analysis";
-<<<<<<< HEAD
 import { SubTarget, Target } from "@syntest/analysis-javascript";
-=======
-import { RootContext, SubTarget, Target } from "@syntest/analysis-javascript";
->>>>>>> 687cb5b0
 import { ObjectiveFunction, SearchSubject } from "@syntest/search";
 
 import { JavaScriptTestCase } from "../testcase/JavaScriptTestCase";
@@ -28,16 +24,9 @@
 export class JavaScriptSubject extends SearchSubject<JavaScriptTestCase> {
   constructor(
     target: Target,
-<<<<<<< HEAD
     objectives: ObjectiveFunction<JavaScriptTestCase>[]
   ) {
     super(target, objectives);
-=======
-    rootContext: RootContext,
-    objectives: ObjectiveFunction<JavaScriptTestCase>[]
-  ) {
-    super(target, rootContext, objectives);
->>>>>>> 687cb5b0
   }
 
   getActionableTargets(): SubTarget[] {
