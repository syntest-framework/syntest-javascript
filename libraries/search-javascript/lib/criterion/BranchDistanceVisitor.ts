--- conflicted
+++ resolved
@@ -126,12 +126,6 @@
 
       if (property.isIdentifier()) {
         const objectValue = this._valueMap.get(object.toString());
-<<<<<<< HEAD
-=======
-        const argument = path.get("arguments")[0];
-        argument.visit();
-        const argumentValue = <string>this._valueMap.get(argument.toString());
->>>>>>> 5799ba2a
 
         // TODO should check if the value is actually a string
         if (typeof objectValue !== "string") {
@@ -140,15 +134,12 @@
 
         switch (property.node.name) {
           case "endsWith": {
-<<<<<<< HEAD
             const argument = path.get("arguments")[0];
             argument.visit();
             const argumentValue = <string>(
               this._valueMap.get(argument.toString())
             );
-
-=======
->>>>>>> 5799ba2a
+            
             const endOfObject =
               objectValue.length > argumentValue.length
                 ? objectValue.slice(-argumentValue.length)
@@ -178,15 +169,12 @@
             break;
           }
           case "startsWith": {
-<<<<<<< HEAD
             const argument = path.get("arguments")[0];
             argument.visit();
             const argumentValue = <string>(
               this._valueMap.get(argument.toString())
             );
 
-=======
->>>>>>> 5799ba2a
             const startOfObject =
               objectValue.length > argumentValue.length
                 ? objectValue.slice(0, argumentValue.length)
@@ -216,15 +204,12 @@
             break;
           }
           case "includes": {
-<<<<<<< HEAD
             const argument = path.get("arguments")[0];
             argument.visit();
             const argumentValue = <string>(
               this._valueMap.get(argument.toString())
             );
 
-=======
->>>>>>> 5799ba2a
             this._isDistanceMap.set(path.toString(), true);
 
             if (this._inverted) {
