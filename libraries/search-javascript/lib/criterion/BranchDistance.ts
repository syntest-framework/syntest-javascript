--- conflicted
+++ resolved
@@ -20,21 +20,13 @@
 import { defaultBabelOptions } from "@syntest/analysis-javascript";
 import { getLogger, Logger } from "@syntest/logging";
 import {
-<<<<<<< HEAD
   BranchDistanceCalculator as AbstractBranchDistanceCalculator,
-=======
-  BranchDistance as FrameworkBranchDistance,
->>>>>>> e75194cb
   shouldNeverHappen,
 } from "@syntest/search";
 
 import { BranchDistanceVisitor } from "./BranchDistanceVisitor";
 
-<<<<<<< HEAD
 export class BranchDistanceCalculator extends AbstractBranchDistanceCalculator {
-=======
-export class BranchDistance extends FrameworkBranchDistance {
->>>>>>> e75194cb
   protected static LOGGER: Logger;
   protected syntaxForgiving: boolean;
   protected stringAlphabet: string;
