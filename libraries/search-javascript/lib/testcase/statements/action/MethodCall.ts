--- conflicted
+++ resolved
@@ -20,27 +20,21 @@
 
 import { JavaScriptDecoder } from "../../../testbuilding/JavaScriptDecoder";
 import { JavaScriptTestCaseSampler } from "../../sampling/JavaScriptTestCaseSampler";
-import { Decoding, Statement } from "../Statement";
+import { Decoding } from "../Statement";
 
-<<<<<<< HEAD
-=======
-import { Getter } from "./Getter";
-import { Setter } from "./Setter";
->>>>>>> 44d93867
+import { ClassActionStatement } from "./ClassActionStatement";
 import { ConstructorCall } from "./ConstructorCall";
-import { ClassActionStatement } from "./ClassActionStatement";
 
 /**
  * @author Dimitri Stallenberg
  */
-export class MethodCall extends ClassActionStatement {
+export class Getter extends ClassActionStatement {
   /**
    * Constructor
    * @param identifierDescription the return type options of the function
-   * @param type the return type of the function
+   * @param type the type of property
    * @param uniqueId id of the gene
-   * @param methodName the name of the function
-   * @param args the arguments of the function
+   * @param property the name of the property
    */
   constructor(
     variableIdentifier: string,
@@ -48,7 +42,6 @@
     name: string,
     type: string,
     uniqueId: string,
-    arguments_: Statement[],
     constructor_: ConstructorCall
   ) {
     super(
@@ -57,71 +50,33 @@
       name,
       type,
       uniqueId,
-      arguments_,
+      [],
       constructor_
     );
-    this._classType = "MethodCall";
+    this._classType = "Getter";
   }
 
-<<<<<<< HEAD
-  mutate(sampler: JavaScriptTestCaseSampler, depth: number): MethodCall {
-=======
-  mutate(
-    sampler: JavaScriptTestCaseSampler,
-    depth: number
-  ): Getter | Setter | MethodCall {
-    if (prng.nextBoolean(sampler.resampleGeneProbability)) {
-      return sampler.sampleClassAction(depth);
-    }
+  mutate(sampler: JavaScriptTestCaseSampler, depth: number): Getter {
+    const constructor_ = this.constructor_.mutate(sampler, depth + 1);
 
-    const probability = 1 / (this.args.length + 1); // plus one for the constructor
-
->>>>>>> 44d93867
-    const arguments_ = this.args.map((a: Statement) => a.copy());
-    let constructor_ = this.constructor_.copy();
-    const index = prng.nextInt(0, arguments_.length);
-
-    if (index < arguments_.length) {
-      // go over each arg
-<<<<<<< HEAD
-      arguments_[index] = arguments_[index].mutate(sampler, depth + 1);
-    } else {
-      constructor_ = constructor_.mutate(sampler, depth + 1);
-=======
-      for (let index = 0; index < arguments_.length; index++) {
-        if (prng.nextBoolean(probability)) {
-          arguments_[index] = arguments_[index].mutate(sampler, depth + 1);
-        }
-      }
->>>>>>> 44d93867
-    }
-
-    const constructor_ = prng.nextBoolean(probability)
-      ? this.constructor_.mutate(sampler, depth + 1)
-      : this.constructor_.copy();
-
-    return new MethodCall(
+    return new Getter(
       this.variableIdentifier,
       this.typeIdentifier,
       this.name,
       this.type,
       prng.uniqueId(),
-      arguments_,
       constructor_
     );
   }
 
-  copy(): MethodCall {
-    const deepCopyArguments = this.args.map((a: Statement) => a.copy());
-
-    return new MethodCall(
+  copy(): Getter {
+    return new Getter(
       this.variableIdentifier,
       this.typeIdentifier,
       this.name,
       this.type,
       this.uniqueId,
-      deepCopyArguments,
-      this.constructor_.copy()
+      this.constructor_
     );
   }
 
@@ -130,13 +85,7 @@
     id: string,
     options: { addLogs: boolean; exception: boolean }
   ): Decoding[] {
-    const arguments_ = this.args.map((a) => a.varName).join(", ");
-
-    const argumentStatements: Decoding[] = this.args.flatMap((a) =>
-      a.decode(decoder, id, options)
-    );
-
-    let decoded = `const ${this.varName} = await ${this.constructor_.varName}.${this.name}(${arguments_})`;
+    let decoded = `const ${this.varName} = await ${this.constructor_.varName}.${this.name}`;
 
     if (options.addLogs) {
       const logDirectory = decoder.getLogDirectory(id, this.varName);
@@ -145,7 +94,6 @@
 
     return [
       ...this.constructor_.decode(decoder, id, options),
-      ...argumentStatements,
       {
         decoded: decoded,
         reference: this,
@@ -155,7 +103,6 @@
 
   // TODO
   decodeErroring(): string {
-    const arguments_ = this.args.map((a) => a.varName).join(", ");
-    return `await expect(${this.constructor_.varName}.${this.name}(${arguments_})).to.be.rejectedWith(Error);`;
+    return `await expect(${this.constructor_.varName}.${this.name}).to.be.rejectedWith(Error);`;
   }
 }