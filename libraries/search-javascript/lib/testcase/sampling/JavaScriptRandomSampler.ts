/*
 * Copyright 2020-2023 Delft University of Technology and SynTest contributors
 *
 * This file is part of SynTest Framework - SynTest Javascript.
 *
 * Licensed under the Apache License, Version 2.0 (the "License");
 * you may not use this file except in compliance with the License.
 * You may obtain a copy of the License at
 *
 *     http://www.apache.org/licenses/LICENSE-2.0
 *
 * Unless required by applicable law or agreed to in writing, software
 * distributed under the License is distributed on an "AS IS" BASIS,
 * WITHOUT WARRANTIES OR CONDITIONS OF ANY KIND, either express or implied.
 * See the License for the specific language governing permissions and
 * limitations under the License.
 */

import {
  ClassTarget,
<<<<<<< HEAD
  DiscoveredObjectKind,
=======
  ConstantPoolManager,
>>>>>>> 0d2226ec
  FunctionTarget,
  isExported,
  MethodTarget,
  ObjectFunctionTarget,
  ObjectTarget,
  TypeEnum,
} from "@syntest/analysis-javascript";
import { prng } from "@syntest/prng";

import { JavaScriptSubject } from "../../search/JavaScriptSubject";
import { JavaScriptTestCase } from "../JavaScriptTestCase";
import { Getter } from "../statements/action/Getter";
import { MethodCall } from "../statements/action/MethodCall";
import { Setter } from "../statements/action/Setter";
import { ArrayStatement } from "../statements/complex/ArrayStatement";
import { ArrowFunctionStatement } from "../statements/complex/ArrowFunctionStatement";
import { ObjectStatement } from "../statements/complex/ObjectStatement";
import { BoolStatement } from "../statements/primitive/BoolStatement";
import { NullStatement } from "../statements/primitive/NullStatement";
import { NumericStatement } from "../statements/primitive/NumericStatement";
import { StringStatement } from "../statements/primitive/StringStatement";
import { UndefinedStatement } from "../statements/primitive/UndefinedStatement";
import { ConstructorCall } from "../statements/action/ConstructorCall";
import { FunctionCall } from "../statements/action/FunctionCall";
import { ConstantObject } from "../statements/action/ConstantObject";
import { Statement } from "../statements/Statement";

import { JavaScriptTestCaseSampler } from "./JavaScriptTestCaseSampler";
import { TargetType } from "@syntest/analysis";
import { ObjectFunctionCall } from "../statements/action/ObjectFunctionCall";
import { ObjectType } from "@syntest/analysis-javascript";
import { IntegerStatement } from "../statements/primitive/IntegerStatement";
import { ActionStatement } from "../statements/action/ActionStatement";
import { StatementPool } from "../StatementPool";

export class JavaScriptRandomSampler extends JavaScriptTestCaseSampler {
  constructor(
    subject: JavaScriptSubject,
    constantPoolManager: ConstantPoolManager,
    constantPoolEnabled: boolean,
    constantPoolProbability: number,
    typeInferenceMode: string,
    randomTypeProbability: number,
    incorporateExecutionInformation: boolean,
    maxActionStatements: number,
    stringAlphabet: string,
    stringMaxLength: number,
    resampleGeneProbability: number,
    deltaMutationProbability: number,
    exploreIllegalValues: boolean,
    reuseStatementProbability: number,
    useMockedObjectProbability: number
  ) {
    super(
      subject,
      constantPoolManager,
      constantPoolEnabled,
      constantPoolProbability,
      typeInferenceMode,
      randomTypeProbability,
      incorporateExecutionInformation,
      maxActionStatements,
      stringAlphabet,
      stringMaxLength,
      resampleGeneProbability,
      deltaMutationProbability,
      exploreIllegalValues,
      reuseStatementProbability,
      useMockedObjectProbability
    );
  }

  sample(): JavaScriptTestCase {
    const roots: ActionStatement[] = [];

    for (
      let index = 0;
      index < prng.nextInt(1, this.maxActionStatements);
      index++
    ) {
      this.statementPool = new StatementPool(roots);
      roots.push(this.sampleRoot());
    }
    this.statementPool = undefined;

    return new JavaScriptTestCase(roots);
  }

  sampleRoot(): ActionStatement {
    const targets = (<JavaScriptSubject>this._subject).getActionableTargets();

    const action = prng.pickOne(
      targets.filter(
        (target) =>
          (target.type === TargetType.FUNCTION && isExported(target)) ||
          (target.type === TargetType.CLASS && isExported(target)) ||
          (target.type === TargetType.OBJECT && isExported(target)) ||
          (target.type === TargetType.METHOD &&
            isExported(
              targets.find(
                (classTarget) =>
                  classTarget.id === (<MethodTarget>target).classId
              )
            )) || // check whether parent class is exported
          (target.type === TargetType.OBJECT_FUNCTION &&
            isExported(
              targets.find(
                (objectTarget) =>
                  objectTarget.id === (<ObjectFunctionTarget>target).objectId
              )
            )) // check whether parent object is exported
      )
    );

    switch (action.type) {
      case TargetType.FUNCTION: {
        return this.sampleFunctionCall(0);
      }
      case TargetType.CLASS: {
        return this.sampleConstructorCall(0);
      }
      case TargetType.OBJECT: {
        return this.sampleConstantObject(0);
      }
      case TargetType.METHOD: {
        return this.sampleClassAction(0);
      }
      default: {
        return this.sampleObjectFunctionCall(0);
      }
    }
  }

  sampleFunctionCall(depth: number): FunctionCall {
    // get a random function
    const function_ = <FunctionTarget>(
      prng.pickOne(
        (<JavaScriptSubject>this._subject)
          .getActionableTargetsByType(TargetType.FUNCTION)
          .filter((target) => isExported(target))
      )
    );

    return this.functionCallGenerator.generate(
      depth,
      function_.id,
      function_.id,
      function_.id,
      function_.name,
      this.statementPool
    );
  }

  private _getClass(id?: string) {
    if (id) {
      const result = <ClassTarget>(
        (<JavaScriptSubject>this._subject)
          .getActionableTargetsByType(TargetType.CLASS)
          .find((target) => (<ClassTarget>target).id === id)
      );
      if (!result) {
        throw new Error("missing class with id: " + id);
      } else if (!isExported(result)) {
        throw new Error("class with id: " + id + "is not exported");
      }
      return result;
    }

    // random
    return <ClassTarget>(
      prng.pickOne(
        (<JavaScriptSubject>this._subject)
          .getActionableTargetsByType(TargetType.CLASS)
          .filter((target) => isExported(target))
      )
    );
  }

  sampleConstructorCall(depth: number, classId?: string): ConstructorCall {
    // get a random class
    const class_ = this._getClass(classId);

    // get the constructor of the class
    const constructor_ = (<JavaScriptSubject>this._subject)
      .getActionableTargetsByType(TargetType.METHOD)
      .filter(
        (method) =>
          (<MethodTarget>method).classId === class_.id &&
          (<MethodTarget>method).methodType === "constructor"
      );

    if (constructor_.length > 1) {
      throw new Error("Multiple constructors found for class");
    }

    if (constructor_.length === 0) {
      // default constructor no args
      const export_ = [...this.rootContext.getAllExports().values()]
        .flat()
        .find((export_) => export_.id === class_.id);

      return new ConstructorCall(
        class_.id,
        class_.id,
        class_.id,
        class_.name,
        TypeEnum.FUNCTION,
        prng.uniqueId(),
        [],
        export_
      );
    } else {
      const action = constructor_[0];
      return this.constructorCallGenerator.generate(
        depth,
        action.id,
        action.id,
        class_.id,
        class_.name,
        this.statementPool
      );
    }
  }

  override sampleClassAction(depth: number): MethodCall | Getter | Setter {
    const methods = (<JavaScriptSubject>this._subject)
      .getActionableTargetsByType(TargetType.METHOD)
      .filter((method) => (<MethodTarget>method).methodType === "method");
    const getters = (<JavaScriptSubject>this._subject)
      .getActionableTargetsByType(TargetType.METHOD)
      .filter((method) => (<MethodTarget>method).methodType === "get");
    const setters = (<JavaScriptSubject>this._subject)
      .getActionableTargetsByType(TargetType.METHOD)
      .filter((method) => (<MethodTarget>method).methodType === "set");

    const randomMethod = <MethodTarget>(
      prng.pickOne([...methods, ...getters, ...setters])
    );
    switch (randomMethod.methodType) {
      case "method": {
        return this.sampleMethodCall(depth);
      }
      case "get": {
        return this.sampleGetter(depth);
      }
      case "set": {
        return this.sampleSetter(depth);
      }
      case "constructor": {
        throw new Error("invalid path");
      }
      // No default
    }
  }

  override sampleMethodCall(depth: number): MethodCall {
    const methods = (<JavaScriptSubject>this._subject)
      .getActionableTargetsByType(TargetType.METHOD)
      .filter((method) => (<MethodTarget>method).methodType === "method");

    const method = <MethodTarget>prng.pickOne(methods);
    const class_ = this._getClass(method.classId);

    return this.methodCallGenerator.generate(
      depth,
      method.id,
      method.id,
      class_.id,
      method.name,
      this.statementPool
    );
  }

  sampleGetter(depth: number): Getter {
    const methods = (<JavaScriptSubject>this._subject)
      .getActionableTargetsByType(TargetType.METHOD)
      .filter((method) => (<MethodTarget>method).methodType === "get");

    const method = <MethodTarget>prng.pickOne(methods);
    const class_ = this._getClass(method.classId);

    return this.getterGenerator.generate(
      depth,
      method.id,
      method.id,
      class_.id,
      method.name,
      this.statementPool
    );
  }

  sampleSetter(depth: number): Setter {
    const methods = (<JavaScriptSubject>this._subject)
      .getActionableTargetsByType(TargetType.METHOD)
      .filter((method) => (<MethodTarget>method).methodType === "set");

    const method = <MethodTarget>prng.pickOne(methods);
    const class_ = this._getClass(method.classId);

    return this.setterGenerator.generate(
      depth,
      method.id,
      method.id,
      class_.id,
      method.name,
      this.statementPool
    );
  }

  private _getObject(id?: string) {
    if (id) {
      const result = <ObjectTarget>(
        (<JavaScriptSubject>this._subject)
          .getActionableTargetsByType(TargetType.OBJECT)
          .find((target) => (<ObjectTarget>target).id === id)
      );
      if (!result) {
        throw new Error("missing object with id: " + id);
      } else if (!isExported(result)) {
        throw new Error("object with id: " + id + "is not exported");
      }
      return result;
    }

    // random
    return <ObjectTarget>(
      prng.pickOne(
        (<JavaScriptSubject>this._subject)
          .getActionableTargetsByType(TargetType.OBJECT)
          .filter((target) => isExported(target))
      )
    );
  }

  sampleConstantObject(depth: number, objectId?: string): ConstantObject {
    // get a random object
    const object_ = this._getObject(objectId);

    return this.constantObjectGenerator.generate(
      depth,
      object_.id,
      object_.id,
      object_.id,
      object_.name,
      this.statementPool
    );
  }

  sampleObjectFunctionCall(depth: number): ObjectFunctionCall {
    const functions = (<JavaScriptSubject>(
      this._subject
    )).getActionableTargetsByType(TargetType.OBJECT_FUNCTION);

    const randomFunction = <ObjectFunctionTarget>prng.pickOne(functions);
    const object_ = this._getObject(randomFunction.objectId);

    return this.objectFunctionCallGenerator.generate(
      depth,
      randomFunction.id,
      randomFunction.id,
      object_.id,
      randomFunction.name,
      this.statementPool
    );
  }

  // arguments
  sampleArrayArgument(
    depth: number,
    arrayId: string,
    index: number
  ): Statement {
    const arrayType = this.rootContext
      .getTypeModel()
      .getObjectDescription(arrayId);

    const element = arrayType.elements.get(index);
    if (element) {
      return this.sampleArgument(depth, element, String(index));
    }

    const childIds = [...arrayType.elements.values()];

    if (childIds.length === 0) {
      // TODO should be done in the typemodel somehow
      // maybe create types for the subproperties by doing /main/array/id::1::1[element-index]
      // maybe create types for the subproperties by doing /main/array/id::1::1.property
      return this.sampleString(
        "anon",
        "anon",
        this.stringAlphabet,
        this.stringMaxLength
      );
    }

    return this.sampleArgument(depth, prng.pickOne(childIds), String(index));
  }

  sampleObjectArgument(
    depth: number,
    objectId: string,
    property: string
  ): Statement {
    const objectType = <ObjectType>(
      this.rootContext.getTypeModel().getObjectDescription(objectId)
    );

    const value = objectType.properties.get(property);
    if (!value) {
      throw new Error(`Property ${property} not found in object ${objectId}`);
    }

    return this.sampleArgument(depth, value, property);
  }

  sampleArgument(depth: number, id: string, name: string): Statement {
    let chosenType: string;

    if (
      this.typeInferenceMode === "proportional" ||
      this.typeInferenceMode === "none"
    ) {
      chosenType = this.rootContext
        .getTypeModel()
        .getRandomType(
          this.incorporateExecutionInformation,
          this.randomTypeProbability,
          id
        );
    } else if (this.typeInferenceMode === "ranked") {
      chosenType = this.rootContext
        .getTypeModel()
        .getHighestProbabilityType(
          this.incorporateExecutionInformation,
          this.randomTypeProbability,
          id
        );
    } else {
      throw new Error("Invalid identifierDescription inference mode selected");
    }

    if (chosenType.endsWith("object")) {
      return this.sampleObject(depth, id, name, chosenType);
    } else if (chosenType.endsWith("array")) {
      return this.sampleArray(depth, id, name, chosenType);
    } else if (chosenType.endsWith("function")) {
      return this.sampleArrowFunction(depth, id, name, chosenType);
    }

    // take from pool
    const statementFromPool = this.statementPool.getRandomStatement(chosenType);

    if (statementFromPool && prng.nextBoolean(this.reuseStatementProbability)) {
      return statementFromPool;
    }

    switch (chosenType) {
      case "boolean": {
        return this.sampleBool(id, name);
      }
      case "string": {
        return this.sampleString(id, name);
      }
      case "numeric": {
        return this.sampleNumber(id, name);
      }
      case "integer": {
        return this.sampleInteger(id, name);
      }
      case "null": {
        return this.sampleNull(id, name);
      }
      case "undefined": {
        return this.sampleUndefined(id, name);
      }
      case "regex": {
        // TODO REGEX
        return this.sampleString(id, name);
      }
    }

    throw new Error(`unknown type: ${chosenType}`);
  }

  sampleObject(depth: number, id: string, name: string, type: string) {
    const typeId = type.includes("<>") ? type.split("<>")[0] : id;

    const typeObject = this.rootContext
      .getTypeModel()
      .getObjectDescription(typeId);

    const typeFromTypePool = this.rootContext
      .getTypePool()
      .getRandomMatchingType(typeObject);

    if (
      typeFromTypePool &&
      prng.nextBoolean(1 - this.useMockedObjectProbability)
    ) {
      // always prefer type from type pool
      switch (typeFromTypePool.kind) {
        case DiscoveredObjectKind.CLASS: {
          // find constructor of class
          const targets = this.rootContext.getSubTargets(
            typeFromTypePool.id.split(":")[0]
          );
          const constructor_ = targets.find(
            (target) =>
              target.type === TargetType.METHOD &&
              (<MethodTarget>target).methodType === "constructor" &&
              (<MethodTarget>target).classId === typeFromTypePool.id
          );

          if (constructor_) {
            return this.constructorCallGenerator.generate(
              depth,
              id, // variable id
              constructor_.id, // constructor call id
              typeFromTypePool.id, // class export id
              name,
              this.statementPool
            );
          }

          return this.constructorCallGenerator.generate(
            depth,
            id, // variable id
            typeFromTypePool.id, // constructor call id
            typeFromTypePool.id, // class export id
            name,
            this.statementPool
          );
        }
        case DiscoveredObjectKind.FUNCTION: {
          return this.functionCallGenerator.generate(
            depth,
            id,
            typeFromTypePool.id,
            typeFromTypePool.id,
            name,
            this.statementPool
          );
        }
        case DiscoveredObjectKind.INTERFACE: {
          // TODO
          return this.constructorCallGenerator.generate(
            depth,
            id,
            typeFromTypePool.id,
            typeFromTypePool.id,
            name,
            this.statementPool
          );
        }
        case DiscoveredObjectKind.OBJECT: {
          return this.constantObjectGenerator.generate(
            depth,
            id,
            typeFromTypePool.id,
            typeFromTypePool.id,
            name,
            this.statementPool
          );
        }
        // No default
      }
    }

    const object_: { [key: string]: Statement } = {};

    for (const [key, id] of typeObject.properties.entries()) {
      object_[key] = this.sampleArgument(depth + 1, id, key);
    }

    return new ObjectStatement(
      id,
      typeId,
      name,
      type,
      prng.uniqueId(),
      object_
    );
  }

  sampleArray(depth: number, id: string, name: string, type: string) {
    const typeId = type.includes("<>") ? type.split("<>")[0] : id;

    const typeObject = this.rootContext
      .getTypeModel()
      .getObjectDescription(typeId);

    const children: Statement[] = [];

    for (const [index] of typeObject.elements.entries()) {
      children[index] = this.sampleArrayArgument(depth + 1, id, index);
    }

    // TODO should be done in the typemodel somehow
    // maybe create types for the subproperties by doing /main/array/id::1::1[element-index]
    // maybe create types for the subproperties by doing /main/array/id::1::1.property

    if (children.length === 0) {
      children.push(
        this.sampleString(
          "anon",
          "anon",
          this.stringAlphabet,
          this.stringMaxLength
        )
      );
    }

    // if some children are missing, fill them with fake params
    const childIds = [...typeObject.elements.values()];
    for (let index = 0; index < children.length; index++) {
      if (!children[index]) {
        children[index] = this.sampleArgument(
          depth + 1,
          prng.pickOne(childIds),
          String(index)
        );
      }
    }

    return new ArrayStatement(
      id,
      typeId,
      name,
      type,
      prng.uniqueId(),
      children
    );
  }

  sampleArrowFunction(
    depth: number,
    id: string,
    name: string,
    type: string
  ): ArrowFunctionStatement {
    const typeId = type.includes("<>") ? type.split("<>")[0] : id;

    const typeObject = this.rootContext
      .getTypeModel()
      .getObjectDescription(typeId);

    const parameters: string[] = [];

    for (const [index, parameterId] of typeObject.parameters.entries()) {
      const element = this.rootContext.getElement(parameterId);

      const name = "name" in element ? element.name : element.value;

      parameters[index] = name;
    }

    // if some params are missing, fill them with fake params
    for (let index = 0; index < parameters.length; index++) {
      if (!parameters[index]) {
        parameters[index] = `param${index}`;
      }
    }

    if (typeObject.return.size === 0) {
      return new ArrowFunctionStatement(
        id,
        typeId,
        name,
        TypeEnum.FUNCTION,
        prng.uniqueId(),
        parameters,
        undefined // maybe something random?
      );
    }

    const chosenReturn = prng.pickOne([...typeObject.return]);

    return new ArrowFunctionStatement(
      id,
      typeId,
      name,
      type,
      prng.uniqueId(),
      parameters,
      this.sampleArgument(depth + 1, chosenReturn, "return")
    );
  }

  sampleString(
    id: string,
    name: string,
    alphabet = this.stringAlphabet,
    maxlength = this.stringMaxLength
  ): StringStatement {
    let value: string;
    if (
      this.constantPoolEnabled &&
      prng.nextBoolean(this.constantPoolProbability)
    ) {
      value = this.constantPoolManager.contextConstantPool.getRandomString();
    }

    if (value === undefined) {
      value = "";
      const valueLength = prng.nextInt(0, maxlength - 1);

      for (let index = 0; index < valueLength; index++) {
        value += prng.pickOne([...alphabet]);
      }
    }

    return new StringStatement(
      id,
      id,
      name,
      TypeEnum.STRING,
      prng.uniqueId(),
      value,
      alphabet,
      maxlength
    );
  }

  // primitives
  sampleBool(id: string, name: string): BoolStatement {
    return new BoolStatement(
      id,
      id,
      name,
      TypeEnum.BOOLEAN,
      prng.uniqueId(),
      prng.nextBoolean()
    );
  }

  sampleNull(id: string, name: string): NullStatement {
    return new NullStatement(id, id, name, TypeEnum.NULL, prng.uniqueId());
  }

  sampleNumber(id: string, name: string): NumericStatement {
    // by default we create small numbers (do we need very large numbers?)
    const max = 10;
    const min = -10;

    const value =
      this.constantPoolEnabled && prng.nextBoolean(this.constantPoolProbability)
        ? this.constantPoolManager.contextConstantPool.getRandomNumeric()
        : prng.nextDouble(min, max);

    if (value === undefined) {
      prng.nextDouble(min, max);
    }

    return new NumericStatement(
      id,
      id,
      name,
      TypeEnum.NUMERIC,
      prng.uniqueId(),
      value
    );
  }

  sampleInteger(id: string, name: string): IntegerStatement {
    // by default we create small numbers (do we need very large numbers?)
    const max = 10;
    const min = -10;

    const value =
      this.constantPoolEnabled && prng.nextBoolean(this.constantPoolProbability)
        ? this.constantPoolManager.contextConstantPool.getRandomInteger()
        : prng.nextInt(min, max);

    if (value === undefined) {
      prng.nextInt(min, max);
    }

    return new IntegerStatement(
      id,
      id,
      name,
      TypeEnum.INTEGER,
      prng.uniqueId(),
      value
    );
  }

  sampleUndefined(id: string, name: string): UndefinedStatement {
    return new UndefinedStatement(
      id,
      id,
      name,
      TypeEnum.UNDEFINED,
      prng.uniqueId()
    );
  }
}<|MERGE_RESOLUTION|>--- conflicted
+++ resolved
@@ -18,11 +18,8 @@
 
 import {
   ClassTarget,
-<<<<<<< HEAD
   DiscoveredObjectKind,
-=======
   ConstantPoolManager,
->>>>>>> 0d2226ec
   FunctionTarget,
   isExported,
   MethodTarget,
