/*
 * Copyright 2020-2023 Delft University of Technology and SynTest contributors
 *
 * This file is part of SynTest Framework - SynTest Javascript.
 *
 * Licensed under the Apache License, Version 2.0 (the "License");
 * you may not use this file except in compliance with the License.
 * You may obtain a copy of the License at
 *
 *     http://www.apache.org/licenses/LICENSE-2.0
 *
 * Unless required by applicable law or agreed to in writing, software
 * distributed under the License is distributed on an "AS IS" BASIS,
 * WITHOUT WARRANTIES OR CONDITIONS OF ANY KIND, either express or implied.
 * See the License for the specific language governing permissions and
 * limitations under the License.
 */

import {
  ClassTarget,
  DiscoveredObjectKind,
  ConstantPoolManager,
  FunctionTarget,
  isExported,
  MethodTarget,
  ObjectFunctionTarget,
  ObjectTarget,
  TypeEnum,
} from "@syntest/analysis-javascript";
import { prng } from "@syntest/prng";

import { JavaScriptSubject } from "../../search/JavaScriptSubject";
import { JavaScriptTestCase } from "../JavaScriptTestCase";
import { Getter } from "../statements/action/Getter";
import { MethodCall } from "../statements/action/MethodCall";
import { Setter } from "../statements/action/Setter";
import { ArrayStatement } from "../statements/complex/ArrayStatement";
import { ArrowFunctionStatement } from "../statements/complex/ArrowFunctionStatement";
import { ObjectStatement } from "../statements/complex/ObjectStatement";
import { BoolStatement } from "../statements/primitive/BoolStatement";
import { NullStatement } from "../statements/primitive/NullStatement";
import { NumericStatement } from "../statements/primitive/NumericStatement";
import { StringStatement } from "../statements/primitive/StringStatement";
import { UndefinedStatement } from "../statements/primitive/UndefinedStatement";
import { ConstructorCall } from "../statements/action/ConstructorCall";
import { FunctionCall } from "../statements/action/FunctionCall";
import { ConstantObject } from "../statements/action/ConstantObject";
import { Statement } from "../statements/Statement";

import { JavaScriptTestCaseSampler } from "./JavaScriptTestCaseSampler";
import { TargetType } from "@syntest/analysis";
import { ObjectFunctionCall } from "../statements/action/ObjectFunctionCall";
import { ObjectType } from "@syntest/analysis-javascript";
import { IntegerStatement } from "../statements/primitive/IntegerStatement";
import { ActionStatement } from "../statements/action/ActionStatement";
import { StatementPool } from "../StatementPool";

export class JavaScriptRandomSampler extends JavaScriptTestCaseSampler {
  constructor(
    subject: JavaScriptSubject,
    constantPoolManager: ConstantPoolManager,
    constantPoolEnabled: boolean,
    constantPoolProbability: number,
    typePoolEnabled: boolean,
    typePoolProbability: number,
    statementPoolEnabled: boolean,
    statementPoolProbability: number,
    typeInferenceMode: string,
    randomTypeProbability: number,
    incorporateExecutionInformation: boolean,
    maxActionStatements: number,
    stringAlphabet: string,
    stringMaxLength: number,
    deltaMutationProbability: number,
    exploreIllegalValues: boolean,
    reuseStatementProbability: number,
    useMockedObjectProbability: number
  ) {
    super(
      subject,
      constantPoolManager,
      constantPoolEnabled,
      constantPoolProbability,
      typePoolEnabled,
      typePoolProbability,
      statementPoolEnabled,
      statementPoolProbability,
      typeInferenceMode,
      randomTypeProbability,
      incorporateExecutionInformation,
      maxActionStatements,
      stringAlphabet,
      stringMaxLength,
      deltaMutationProbability,
      exploreIllegalValues,
      reuseStatementProbability,
      useMockedObjectProbability
    );
  }

  sample(): JavaScriptTestCase {
    const roots: ActionStatement[] = [];

    for (
      let index = 0;
<<<<<<< HEAD
      index < prng.nextInt(1, this.maxActionStatements); // (i think its better to start with a single statement)
=======
      index < prng.nextInt(1, this.maxActionStatements);
>>>>>>> 44d93867
      index++
    ) {
      this.statementPool = new StatementPool(roots);
      roots.push(this.sampleRoot());
    }
    this.statementPool = undefined;

    return new JavaScriptTestCase(roots);
  }

  sampleRoot(): ActionStatement {
    const targets = (<JavaScriptSubject>this._subject).getActionableTargets();

<<<<<<< HEAD
    if (this.statementPoolEnabled) {
      const constructor_ = this.statementPool.getRandomConstructor();

      if (constructor_ && prng.nextBoolean(this.statementPoolProbability)) {
        // TODO ignoring getters and setters for now
        const targets = this.rootContext.getSubTargets(
          constructor_.typeIdentifier.split(":")[0]
        );
        const methods = <MethodTarget[]>(
          targets.filter(
            (target) =>
              target.type === TargetType.METHOD &&
              (<MethodTarget>target).methodType === "method" &&
              (<MethodTarget>target).classId === constructor_.classIdentifier
          )
        );
        if (methods.length > 0) {
          const method = prng.pickOne(methods);

          const type_ = this.rootContext
            .getTypeModel()
            .getObjectDescription(method.typeId);

          const arguments_: Statement[] =
            this.methodCallGenerator.sampleArguments(0, type_);

          return new MethodCall(
            method.id,
            method.typeId,
            method.name,
            TypeEnum.FUNCTION,
            prng.uniqueId(),
            arguments_,
            constructor_
          );
        }
      }
    }

=======
>>>>>>> 44d93867
    const action = prng.pickOne(
      targets.filter(
        (target) =>
          (target.type === TargetType.FUNCTION && isExported(target)) ||
          (target.type === TargetType.CLASS && isExported(target)) ||
          (target.type === TargetType.OBJECT && isExported(target)) ||
          (target.type === TargetType.METHOD &&
            (<MethodTarget>target).methodType !== "constructor" &&
            isExported(
              targets.find(
                (classTarget) =>
                  classTarget.id === (<MethodTarget>target).classId
              )
            )) || // check whether parent class is exported
          (target.type === TargetType.OBJECT_FUNCTION &&
            isExported(
              targets.find(
                (objectTarget) =>
                  objectTarget.id === (<ObjectFunctionTarget>target).objectId
              )
            )) // check whether parent object is exported
      )
    );

    switch (action.type) {
      case TargetType.FUNCTION: {
        return this.sampleFunctionCall(0);
      }
      case TargetType.CLASS: {
        return this.sampleConstructorCall(0);
      }
      case TargetType.OBJECT: {
        return this.sampleConstantObject(0);
      }
      case TargetType.METHOD: {
        return this.sampleClassAction(0);
      }
      default: {
        return this.sampleObjectFunctionCall(0);
      }
    }
  }

  sampleFunctionCall(depth: number): FunctionCall {
    // get a random function
    const function_ = <FunctionTarget>(
      prng.pickOne(
        (<JavaScriptSubject>this._subject)
          .getActionableTargetsByType(TargetType.FUNCTION)
          .filter((target) => isExported(target))
      )
    );

    return this.functionCallGenerator.generate(
      depth,
      function_.id,
<<<<<<< HEAD
      function_.typeId,
=======
      function_.id,
>>>>>>> 44d93867
      function_.id,
      function_.name,
      this.statementPool
    );
  }

  private _getClass(id?: string) {
    if (id) {
      const result = <ClassTarget>(
        (<JavaScriptSubject>this._subject)
          .getActionableTargetsByType(TargetType.CLASS)
          .find((target) => (<ClassTarget>target).id === id)
      );
      if (!result) {
        throw new Error("missing class with id: " + id);
      } else if (!isExported(result)) {
        throw new Error("class with id: " + id + "is not exported");
      }
      return result;
    }

    // random
    return <ClassTarget>(
      prng.pickOne(
        (<JavaScriptSubject>this._subject)
          .getActionableTargetsByType(TargetType.CLASS)
          .filter((target) => isExported(target))
      )
    );
  }

  sampleConstructorCall(depth: number, classId?: string): ConstructorCall {
    // get a random class
    const class_ = this._getClass(classId);

    // get the constructor of the class
    const constructor_ = (<JavaScriptSubject>this._subject)
      .getActionableTargetsByType(TargetType.METHOD)
      .filter(
        (method) =>
          (<MethodTarget>method).classId === class_.id &&
          (<MethodTarget>method).methodType === "constructor"
      );

    if (constructor_.length > 1) {
      throw new Error("Multiple constructors found for class");
    }

    if (constructor_.length === 0) {
      // default constructor no args
      const export_ = [...this.rootContext.getAllExports().values()]
        .flat()
        .find((export_) => export_.id === class_.id);

      return new ConstructorCall(
        class_.id,
<<<<<<< HEAD
        class_.typeId,
=======
        class_.id,
>>>>>>> 44d93867
        class_.id,
        class_.name,
        TypeEnum.FUNCTION,
        prng.uniqueId(),
        [],
        export_
      );
    } else {
      const action = constructor_[0];
      return this.constructorCallGenerator.generate(
        depth,
        action.id,
<<<<<<< HEAD
        (<MethodTarget>action).typeId,
=======
        action.id,
>>>>>>> 44d93867
        class_.id,
        class_.name,
        this.statementPool
      );
    }
  }

  override sampleClassAction(depth: number): MethodCall | Getter | Setter {
    const targets = (<JavaScriptSubject>this._subject).getActionableTargets();

    const methods = (<JavaScriptSubject>this._subject)
      .getActionableTargetsByType(TargetType.METHOD)
      .filter(
        (method) =>
          (<MethodTarget>method).methodType !== "constructor" &&
          isExported(
            targets.find(
              (classTarget) => classTarget.id === (<MethodTarget>method).classId
            )
          )
      );

    const randomMethod = <MethodTarget>prng.pickOne(methods);
    switch (randomMethod.methodType) {
      case "method": {
        return this.sampleMethodCall(depth);
      }
      case "get": {
        return this.sampleGetter(depth);
      }
      case "set": {
        return this.sampleSetter(depth);
      }
      case "constructor": {
        throw new Error("invalid path");
      }
      // No default
    }
  }

  override sampleMethodCall(depth: number): MethodCall {
    const methods = (<JavaScriptSubject>this._subject)
      .getActionableTargetsByType(TargetType.METHOD)
      .filter((method) => (<MethodTarget>method).methodType === "method");

    const method = <MethodTarget>prng.pickOne(methods);
    const class_ = this._getClass(method.classId);

    return this.methodCallGenerator.generate(
      depth,
      method.id,
<<<<<<< HEAD
      method.typeId,
=======
      method.id,
>>>>>>> 44d93867
      class_.id,
      method.name,
      this.statementPool
    );
  }

  sampleGetter(depth: number): Getter {
    const methods = (<JavaScriptSubject>this._subject)
      .getActionableTargetsByType(TargetType.METHOD)
      .filter((method) => (<MethodTarget>method).methodType === "get");

    const method = <MethodTarget>prng.pickOne(methods);
    const class_ = this._getClass(method.classId);

    return this.getterGenerator.generate(
      depth,
      method.id,
      method.id,
      class_.id,
      method.name,
      this.statementPool
    );
  }

  sampleSetter(depth: number): Setter {
    const methods = (<JavaScriptSubject>this._subject)
      .getActionableTargetsByType(TargetType.METHOD)
      .filter((method) => (<MethodTarget>method).methodType === "set");

    const method = <MethodTarget>prng.pickOne(methods);
    const class_ = this._getClass(method.classId);

    return this.setterGenerator.generate(
      depth,
      method.id,
<<<<<<< HEAD
      method.typeId,
=======
      method.id,
>>>>>>> 44d93867
      class_.id,
      method.name,
      this.statementPool
    );
  }

  private _getObject(id?: string) {
    if (id) {
      const result = <ObjectTarget>(
        (<JavaScriptSubject>this._subject)
          .getActionableTargetsByType(TargetType.OBJECT)
          .find((target) => (<ObjectTarget>target).id === id)
      );
      if (!result) {
        throw new Error("missing object with id: " + id);
      } else if (!isExported(result)) {
        throw new Error("object with id: " + id + "is not exported");
      }
      return result;
    }

    // random
    return <ObjectTarget>(
      prng.pickOne(
        (<JavaScriptSubject>this._subject)
          .getActionableTargetsByType(TargetType.OBJECT)
          .filter((target) => isExported(target))
      )
    );
  }

  sampleConstantObject(depth: number, objectId?: string): ConstantObject {
    // get a random object
    const object_ = this._getObject(objectId);

    return this.constantObjectGenerator.generate(
      depth,
      object_.id,
<<<<<<< HEAD
      object_.typeId,
=======
      object_.id,
>>>>>>> 44d93867
      object_.id,
      object_.name,
      this.statementPool
    );
  }

  sampleObjectFunctionCall(depth: number): ObjectFunctionCall {
    const functions = (<JavaScriptSubject>(
      this._subject
    )).getActionableTargetsByType(TargetType.OBJECT_FUNCTION);

    const randomFunction = <ObjectFunctionTarget>prng.pickOne(functions);
    const object_ = this._getObject(randomFunction.objectId);

    return this.objectFunctionCallGenerator.generate(
      depth,
      randomFunction.id,
<<<<<<< HEAD
      randomFunction.typeId,
=======
      randomFunction.id,
>>>>>>> 44d93867
      object_.id,
      randomFunction.name,
      this.statementPool
    );
  }

  // arguments
  sampleArrayArgument(
    depth: number,
    arrayId: string,
    index: number
  ): Statement {
    const arrayType = this.rootContext
      .getTypeModel()
      .getObjectDescription(arrayId);

    const element = arrayType.elements.get(index);
    if (element) {
      return this.sampleArgument(depth, element, String(index));
    }

    const childIds = [...arrayType.elements.values()];

    if (childIds.length === 0) {
      // TODO should be done in the typemodel somehow
      // maybe create types for the subproperties by doing /main/array/id::1::1[element-index]
      // maybe create types for the subproperties by doing /main/array/id::1::1.property
      return this.sampleArgument(depth, "anon", "anon");
    }

    return this.sampleArgument(depth, prng.pickOne(childIds), String(index));
  }

  sampleObjectArgument(
    depth: number,
    objectTypeId: string,
    property: string
  ): Statement {
    const objectType = <ObjectType>(
      this.rootContext.getTypeModel().getObjectDescription(objectTypeId)
    );

    const value = objectType.properties.get(property);
    if (!value) {
      throw new Error(
        `Property ${property} not found in object ${objectTypeId}`
      );
    }

    return this.sampleArgument(depth, value, property);
  }

  sampleArgument(depth: number, id: string, name: string): Statement {
    let chosenType: string;

    switch (this.typeInferenceMode) {
      case "none": {
        chosenType = this.rootContext
          .getTypeModel()
          .getRandomType(false, 1, id);

        break;
      }
      case "proportional": {
        chosenType = this.rootContext
          .getTypeModel()
          .getRandomType(
            this.incorporateExecutionInformation,
            this.randomTypeProbability,
            id
          );

        break;
      }
      case "ranked": {
        chosenType = this.rootContext
          .getTypeModel()
          .getHighestProbabilityType(
            this.incorporateExecutionInformation,
            this.randomTypeProbability,
            id
          );

        break;
      }
      default: {
        throw new Error(
          "Invalid identifierDescription inference mode selected"
        );
      }
    }

    if (chosenType.endsWith("object")) {
      return this.sampleObject(depth, id, name, chosenType);
    } else if (chosenType.endsWith("array")) {
      return this.sampleArray(depth, id, name, chosenType);
    } else if (chosenType.endsWith("function")) {
      return this.sampleArrowFunction(depth, id, name, chosenType);
    }

    // take from pool
    if (this.statementPoolEnabled) {
      const statementFromPool =
        this.statementPool.getRandomStatement(chosenType);

      if (
        statementFromPool &&
        prng.nextBoolean(this.statementPoolProbability)
      ) {
        return statementFromPool;
      }
    }

    if (chosenType.endsWith("object")) {
      return this.sampleObject(depth, id, name, chosenType);
    } else if (chosenType.endsWith("array")) {
      return this.sampleArray(depth, id, name, chosenType);
    } else if (chosenType.endsWith("function")) {
      return this.sampleArrowFunction(depth, id, name, chosenType);
    }

    // take from pool
    const statementFromPool = this.statementPool.getRandomStatement(chosenType);

    if (statementFromPool && prng.nextBoolean(this.reuseStatementProbability)) {
      return statementFromPool;
    }

    switch (chosenType) {
      case "boolean": {
        return this.sampleBool(id, name);
      }
      case "string": {
        return this.sampleString(id, name);
      }
      case "numeric": {
        return this.sampleNumber(id, name);
      }
      case "integer": {
        return this.sampleInteger(id, name);
      }
      case "null": {
        return this.sampleNull(id, name);
      }
      case "undefined": {
        return this.sampleUndefined(id, name);
      }
      case "regex": {
        // TODO REGEX
        return this.sampleString(id, name);
      }
    }

    throw new Error(`unknown type: ${chosenType}`);
  }

  sampleObject(depth: number, id: string, name: string, type: string) {
    const typeId = type.includes("<>") ? type.split("<>")[0] : id;

    const typeObject = this.rootContext
      .getTypeModel()
      .getObjectDescription(typeId);

<<<<<<< HEAD
    if (this.typePoolEnabled) {
      // TODO maybe we should sample from the typepool for the other stuff as well (move this to sample arg for example)
      const typeFromTypePool = this.rootContext
        .getTypePool()
        // .getRandomMatchingType(typeObject)
        // TODO this prevents ONLY allows sampling of matching class constructors
        .getRandomMatchingType(
          typeObject,
          (type_) => type_.kind === DiscoveredObjectKind.CLASS
        );

      if (typeFromTypePool && prng.nextBoolean(this.typePoolProbability)) {
        // always prefer type from type pool
        switch (typeFromTypePool.kind) {
          case DiscoveredObjectKind.CLASS: {
            // find constructor of class
            const targets = this.rootContext.getSubTargets(
              typeFromTypePool.id.split(":")[0]
            );
            const constructor_ = <MethodTarget>(
              targets.find(
                (target) =>
                  target.type === TargetType.METHOD &&
                  (<MethodTarget>target).methodType === "constructor" &&
                  (<MethodTarget>target).classId === typeFromTypePool.id
              )
            );

            if (constructor_) {
              return this.constructorCallGenerator.generate(
                depth,
                id, // variable id
                constructor_.typeId, // constructor call id
                typeFromTypePool.id, // class export id
                name,
                this.statementPool
              );
            }

            return this.constructorCallGenerator.generate(
              depth,
              id, // variable id
              typeFromTypePool.id, // constructor call id
=======
    const typeFromTypePool = this.rootContext
      .getTypePool()
      .getRandomMatchingType(typeObject);

    if (
      typeFromTypePool &&
      prng.nextBoolean(1 - this.useMockedObjectProbability)
    ) {
      // always prefer type from type pool
      switch (typeFromTypePool.kind) {
        case DiscoveredObjectKind.CLASS: {
          // find constructor of class
          const targets = this.rootContext.getSubTargets(
            typeFromTypePool.id.split(":")[0]
          );
          const constructor_ = targets.find(
            (target) =>
              target.type === TargetType.METHOD &&
              (<MethodTarget>target).methodType === "constructor" &&
              (<MethodTarget>target).classId === typeFromTypePool.id
          );

          if (constructor_) {
            return this.constructorCallGenerator.generate(
              depth,
              id, // variable id
              constructor_.id, // constructor call id
>>>>>>> 44d93867
              typeFromTypePool.id, // class export id
              name,
              this.statementPool
            );
          }
<<<<<<< HEAD
          case DiscoveredObjectKind.FUNCTION: {
            return this.functionCallGenerator.generate(
              depth,
              id,
              typeFromTypePool.id,
              typeFromTypePool.id,
              name,
              this.statementPool
            );
          }
          case DiscoveredObjectKind.INTERFACE: {
            // TODO
            return this.constructorCallGenerator.generate(
              depth,
              id,
              typeFromTypePool.id,
              typeFromTypePool.id,
              name,
              this.statementPool
            );
          }
          case DiscoveredObjectKind.OBJECT: {
            return this.constantObjectGenerator.generate(
              depth,
              id,
              typeFromTypePool.id,
              typeFromTypePool.id,
              name,
              this.statementPool
            );
          }
          // No default
        }
=======

          return this.constructorCallGenerator.generate(
            depth,
            id, // variable id
            typeFromTypePool.id, // constructor call id
            typeFromTypePool.id, // class export id
            name,
            this.statementPool
          );
        }
        case DiscoveredObjectKind.FUNCTION: {
          return this.functionCallGenerator.generate(
            depth,
            id,
            typeFromTypePool.id,
            typeFromTypePool.id,
            name,
            this.statementPool
          );
        }
        case DiscoveredObjectKind.INTERFACE: {
          // TODO
          return this.constructorCallGenerator.generate(
            depth,
            id,
            typeFromTypePool.id,
            typeFromTypePool.id,
            name,
            this.statementPool
          );
        }
        case DiscoveredObjectKind.OBJECT: {
          return this.constantObjectGenerator.generate(
            depth,
            id,
            typeFromTypePool.id,
            typeFromTypePool.id,
            name,
            this.statementPool
          );
        }
        // No default
>>>>>>> 44d93867
      }
    }

    const object_: { [key: string]: Statement } = {};

    for (const key of typeObject.properties.keys()) {
      object_[key] = this.sampleObjectArgument(depth + 1, typeId, key);
    }

    return new ObjectStatement(
      id,
      typeId,
      name,
      type,
      prng.uniqueId(),
      object_
    );
  }

  sampleArray(depth: number, id: string, name: string, type: string) {
    const typeId = type.includes("<>") ? type.split("<>")[0] : id;

    const typeObject = this.rootContext
      .getTypeModel()
      .getObjectDescription(typeId);

    const children: Statement[] = [];

    for (const [index] of typeObject.elements.entries()) {
      children[index] = this.sampleArrayArgument(depth + 1, id, index);
    }

    // TODO should be done in the typemodel somehow
    // maybe create types for the subproperties by doing /main/array/id::1::1[element-index]
    // maybe create types for the subproperties by doing /main/array/id::1::1.property

    if (children.length === 0) {
      children.push(this.sampleArrayArgument(depth + 1, id, 0));
    }

    // if some children are missing, fill them with fake params
    const childIds = [...typeObject.elements.values()];
    for (let index = 0; index < children.length; index++) {
      if (!children[index]) {
        children[index] = this.sampleArgument(
          depth + 1,
          prng.pickOne(childIds),
          String(index)
        );
      }
    }

    return new ArrayStatement(
      id,
      typeId,
      name,
      type,
      prng.uniqueId(),
      children
    );
  }

  sampleArrowFunction(
    depth: number,
    id: string,
    name: string,
    type: string
  ): ArrowFunctionStatement {
    const typeId = type.includes("<>") ? type.split("<>")[0] : id;

    const typeObject = this.rootContext
      .getTypeModel()
      .getObjectDescription(typeId);

    const parameters: string[] = [];

    for (const [index, parameterId] of typeObject.parameters.entries()) {
      const element = this.rootContext.getElement(parameterId);

      const name = "name" in element ? element.name : element.value;

      parameters[index] = name;
    }

    // if some params are missing, fill them with fake params
    for (let index = 0; index < parameters.length; index++) {
      if (!parameters[index]) {
        parameters[index] = `param${index}`;
      }
    }

    if (typeObject.return.size === 0) {
      return new ArrowFunctionStatement(
        id,
        typeId,
        name,
        TypeEnum.FUNCTION,
        prng.uniqueId(),
        parameters,
        undefined // maybe something random?
      );
    }

    const chosenReturn = prng.pickOne([...typeObject.return]);

    return new ArrowFunctionStatement(
      id,
      typeId,
      name,
      type,
      prng.uniqueId(),
      parameters,
      this.sampleArgument(depth + 1, chosenReturn, "return")
    );
  }

  sampleString(
    id: string,
    name: string,
    alphabet = this.stringAlphabet,
    maxlength = this.stringMaxLength
  ): StringStatement {
    let value: string;
    if (
      this.constantPoolEnabled &&
      prng.nextBoolean(this.constantPoolProbability)
    ) {
      value = this.constantPoolManager.contextConstantPool.getRandomString();
    }

    if (value === undefined) {
      value = "";
      const valueLength = prng.nextInt(0, maxlength - 1);

      for (let index = 0; index < valueLength; index++) {
        value += prng.pickOne([...alphabet]);
      }
    }

    return new StringStatement(
      id,
      id,
      name,
      TypeEnum.STRING,
      prng.uniqueId(),
      value,
      alphabet,
      maxlength
    );
  }

  // primitives
  sampleBool(id: string, name: string): BoolStatement {
    return new BoolStatement(
      id,
      id,
      name,
      TypeEnum.BOOLEAN,
      prng.uniqueId(),
      prng.nextBoolean()
    );
  }

  sampleNull(id: string, name: string): NullStatement {
    return new NullStatement(id, id, name, TypeEnum.NULL, prng.uniqueId());
  }

  sampleNumber(id: string, name: string): NumericStatement {
    // by default we create small numbers (do we need very large numbers?)
    const max = 1000;
    const min = -1000;

    const value =
      this.constantPoolEnabled && prng.nextBoolean(this.constantPoolProbability)
        ? this.constantPoolManager.contextConstantPool.getRandomNumeric()
        : prng.nextDouble(min, max);

    if (value === undefined) {
      prng.nextDouble(min, max);
    }

    return new NumericStatement(
      id,
      id,
      name,
      TypeEnum.NUMERIC,
      prng.uniqueId(),
      value
    );
  }

  sampleInteger(id: string, name: string): IntegerStatement {
    // by default we create small numbers (do we need very large numbers?)
    const max = 1000;
    const min = -1000;

    const value =
      this.constantPoolEnabled && prng.nextBoolean(this.constantPoolProbability)
        ? this.constantPoolManager.contextConstantPool.getRandomInteger()
        : prng.nextInt(min, max);

    if (value === undefined) {
      prng.nextInt(min, max);
    }

    return new IntegerStatement(
      id,
      id,
      name,
      TypeEnum.INTEGER,
      prng.uniqueId(),
      value
    );
  }

  sampleUndefined(id: string, name: string): UndefinedStatement {
    return new UndefinedStatement(
      id,
      id,
      name,
      TypeEnum.UNDEFINED,
      prng.uniqueId()
    );
  }
}<|MERGE_RESOLUTION|>--- conflicted
+++ resolved
@@ -16,994 +16,307 @@
  * limitations under the License.
  */
 
+import * as path from "node:path";
+
+import { Datapoint, EncodingRunner, ExecutionResult } from "@syntest/search";
+import { getLogger, Logger } from "@syntest/logging";
+
 import {
-  ClassTarget,
-  DiscoveredObjectKind,
-  ConstantPoolManager,
-  FunctionTarget,
-  isExported,
-  MethodTarget,
-  ObjectFunctionTarget,
-  ObjectTarget,
-  TypeEnum,
-} from "@syntest/analysis-javascript";
-import { prng } from "@syntest/prng";
-
+  JavaScriptExecutionResult,
+  JavaScriptExecutionStatus,
+} from "../../search/JavaScriptExecutionResult";
 import { JavaScriptSubject } from "../../search/JavaScriptSubject";
+import { JavaScriptDecoder } from "../../testbuilding/JavaScriptDecoder";
 import { JavaScriptTestCase } from "../JavaScriptTestCase";
-import { Getter } from "../statements/action/Getter";
-import { MethodCall } from "../statements/action/MethodCall";
-import { Setter } from "../statements/action/Setter";
-import { ArrayStatement } from "../statements/complex/ArrayStatement";
-import { ArrowFunctionStatement } from "../statements/complex/ArrowFunctionStatement";
-import { ObjectStatement } from "../statements/complex/ObjectStatement";
-import { BoolStatement } from "../statements/primitive/BoolStatement";
-import { NullStatement } from "../statements/primitive/NullStatement";
-import { NumericStatement } from "../statements/primitive/NumericStatement";
-import { StringStatement } from "../statements/primitive/StringStatement";
-import { UndefinedStatement } from "../statements/primitive/UndefinedStatement";
-import { ConstructorCall } from "../statements/action/ConstructorCall";
-import { FunctionCall } from "../statements/action/FunctionCall";
-import { ConstantObject } from "../statements/action/ConstantObject";
-import { Statement } from "../statements/Statement";
-
-import { JavaScriptTestCaseSampler } from "./JavaScriptTestCaseSampler";
-import { TargetType } from "@syntest/analysis";
-import { ObjectFunctionCall } from "../statements/action/ObjectFunctionCall";
-import { ObjectType } from "@syntest/analysis-javascript";
-import { IntegerStatement } from "../statements/primitive/IntegerStatement";
-import { ActionStatement } from "../statements/action/ActionStatement";
-import { StatementPool } from "../StatementPool";
-
-export class JavaScriptRandomSampler extends JavaScriptTestCaseSampler {
+
+import { ExecutionInformationIntegrator } from "./ExecutionInformationIntegrator";
+import { StorageManager } from "@syntest/storage";
+import { DoneMessage, Message } from "./TestExecutor";
+import { ChildProcess, fork } from "node:child_process";
+import {
+  InstrumentationData,
+  MetaData,
+} from "@syntest/instrumentation-javascript";
+
+export class JavaScriptRunner implements EncodingRunner<JavaScriptTestCase> {
+  protected static LOGGER: Logger;
+
+  protected storageManager: StorageManager;
+  protected decoder: JavaScriptDecoder;
+  protected executionInformationIntegrator: ExecutionInformationIntegrator;
+
+  protected tempTestDirectory: string;
+
+  protected executionTimeout: number;
+  protected testTimeout: number;
+
+  private _process: ChildProcess;
+
   constructor(
+    storageManager: StorageManager,
+    decoder: JavaScriptDecoder,
+    executionInformationIntergrator: ExecutionInformationIntegrator,
+    temporaryTestDirectory: string,
+    executionTimeout: number,
+    testTimeout: number
+  ) {
+    JavaScriptRunner.LOGGER = getLogger(JavaScriptRunner.name);
+    this.storageManager = storageManager;
+    this.decoder = decoder;
+    this.executionInformationIntegrator = executionInformationIntergrator;
+    this.tempTestDirectory = temporaryTestDirectory;
+    this.executionTimeout = executionTimeout;
+    this.testTimeout = testTimeout;
+
+    // eslint-disable-next-line unicorn/prefer-module
+    this._process = fork(path.join(__dirname, "TestExecutor.js"));
+  }
+
+  async run(
+    paths: string[],
+    amount = 1
+  ): Promise<Omit<DoneMessage, "message">> {
+    if (amount < 1) {
+      throw new Error(`Amount of tests cannot be smaller than 1`);
+    }
+    paths = paths.map((p) => path.resolve(p));
+
+    if (!this._process.connected || this._process.killed) {
+      // eslint-disable-next-line unicorn/prefer-module
+      this._process = fork(path.join(__dirname, "TestExecutor.js"));
+    }
+
+    const childProcess = this._process;
+
+    return await new Promise((resolve, reject) => {
+      const timeout = setTimeout(() => {
+        JavaScriptRunner.LOGGER.warn(
+          `Execution timeout reached killing process, timeout: ${this.executionTimeout} times ${amount}`
+        );
+        childProcess.removeAllListeners();
+        childProcess.kill();
+        reject("timeout");
+      }, this.executionTimeout * amount);
+
+      childProcess.on("message", (data: Message) => {
+        if (typeof data !== "object") {
+          return reject(
+            new TypeError("Invalid data received from child process")
+          );
+        }
+
+        if (data.message === "done") {
+          childProcess.removeAllListeners();
+          clearTimeout(timeout);
+
+          if (!data.instrumentationData) {
+            return reject("no instrumentation data found");
+          }
+
+          return resolve(data);
+        }
+      });
+
+      childProcess.on("error", (error) => {
+        reject(error);
+      });
+
+      childProcess.send({
+        message: "run",
+        paths: paths,
+        timeout: this.testTimeout,
+      });
+    });
+  }
+
+  async execute(
     subject: JavaScriptSubject,
-    constantPoolManager: ConstantPoolManager,
-    constantPoolEnabled: boolean,
-    constantPoolProbability: number,
-    typePoolEnabled: boolean,
-    typePoolProbability: number,
-    statementPoolEnabled: boolean,
-    statementPoolProbability: number,
-    typeInferenceMode: string,
-    randomTypeProbability: number,
-    incorporateExecutionInformation: boolean,
-    maxActionStatements: number,
-    stringAlphabet: string,
-    stringMaxLength: number,
-    deltaMutationProbability: number,
-    exploreIllegalValues: boolean,
-    reuseStatementProbability: number,
-    useMockedObjectProbability: number
-  ) {
-    super(
-      subject,
-      constantPoolManager,
-      constantPoolEnabled,
-      constantPoolProbability,
-      typePoolEnabled,
-      typePoolProbability,
-      statementPoolEnabled,
-      statementPoolProbability,
-      typeInferenceMode,
-      randomTypeProbability,
-      incorporateExecutionInformation,
-      maxActionStatements,
-      stringAlphabet,
-      stringMaxLength,
-      deltaMutationProbability,
-      exploreIllegalValues,
-      reuseStatementProbability,
-      useMockedObjectProbability
+    testCase: JavaScriptTestCase
+  ): Promise<ExecutionResult> {
+    JavaScriptRunner.LOGGER.silly("Executing test case");
+
+    const decodedTestCase = this.decoder.decode(testCase, subject.name, false);
+
+    const testPath = this.storageManager.store(
+      [this.tempTestDirectory],
+      "tempTest.spec.js",
+      decodedTestCase,
+      true
     );
-  }
-
-  sample(): JavaScriptTestCase {
-    const roots: ActionStatement[] = [];
-
-    for (
-      let index = 0;
-<<<<<<< HEAD
-      index < prng.nextInt(1, this.maxActionStatements); // (i think its better to start with a single statement)
-=======
-      index < prng.nextInt(1, this.maxActionStatements);
->>>>>>> 44d93867
-      index++
-    ) {
-      this.statementPool = new StatementPool(roots);
-      roots.push(this.sampleRoot());
+
+    let executionResult: JavaScriptExecutionResult;
+    const last = Date.now();
+    try {
+      const { suites, stats, instrumentationData, metaData } = await this.run([
+        testPath,
+      ]);
+      JavaScriptRunner.LOGGER.debug(`test run took: ${Date.now() - last} ms`);
+      const test = suites[0].tests[0]; // only one test in this case
+
+      // If one of the executions failed, log it
+      this.executionInformationIntegrator.process(testCase, test, stats);
+
+      const traces: Datapoint[] = this._extractTraces(
+        instrumentationData,
+        metaData
+      );
+
+      // Retrieve execution information
+      executionResult = new JavaScriptExecutionResult(
+        test.status,
+        traces,
+        test.duration,
+        test.exception
+      );
+    } catch (error) {
+      if (error === "timeout") {
+        // we put undefined as exception such that the test case doesnt end up in the final test suite
+        JavaScriptRunner.LOGGER.debug(`test run took: ${Date.now() - last} ms`);
+        executionResult = new JavaScriptExecutionResult(
+          JavaScriptExecutionStatus.INFINITE_LOOP,
+          [],
+          -1,
+          undefined
+        );
+      } else {
+        JavaScriptRunner.LOGGER.error(error);
+        throw error;
+      }
     }
-    this.statementPool = undefined;
-
-    return new JavaScriptTestCase(roots);
-  }
-
-  sampleRoot(): ActionStatement {
-    const targets = (<JavaScriptSubject>this._subject).getActionableTargets();
-
-<<<<<<< HEAD
-    if (this.statementPoolEnabled) {
-      const constructor_ = this.statementPool.getRandomConstructor();
-
-      if (constructor_ && prng.nextBoolean(this.statementPoolProbability)) {
-        // TODO ignoring getters and setters for now
-        const targets = this.rootContext.getSubTargets(
-          constructor_.typeIdentifier.split(":")[0]
-        );
-        const methods = <MethodTarget[]>(
-          targets.filter(
-            (target) =>
-              target.type === TargetType.METHOD &&
-              (<MethodTarget>target).methodType === "method" &&
-              (<MethodTarget>target).classId === constructor_.classIdentifier
-          )
-        );
-        if (methods.length > 0) {
-          const method = prng.pickOne(methods);
-
-          const type_ = this.rootContext
-            .getTypeModel()
-            .getObjectDescription(method.typeId);
-
-          const arguments_: Statement[] =
-            this.methodCallGenerator.sampleArguments(0, type_);
-
-          return new MethodCall(
-            method.id,
-            method.typeId,
-            method.name,
-            TypeEnum.FUNCTION,
-            prng.uniqueId(),
-            arguments_,
-            constructor_
+
+    // Remove test file
+    this.storageManager.deleteTemporary(
+      [this.tempTestDirectory],
+      "tempTest.spec.js"
+    );
+
+    return executionResult;
+  }
+
+  private _extractTraces(
+    instrumentationData: InstrumentationData,
+    metaData: MetaData
+  ): Datapoint[] {
+    const traces: Datapoint[] = [];
+
+    for (const key of Object.keys(instrumentationData)) {
+      for (const functionKey of Object.keys(instrumentationData[key].fnMap)) {
+        const function_ = instrumentationData[key].fnMap[functionKey];
+        const hits = instrumentationData[key].f[functionKey];
+
+        traces.push({
+          id: function_.decl.id,
+          type: "function",
+          path: key,
+          location: function_.decl,
+
+          hits: hits,
+        });
+      }
+
+      for (const statementKey of Object.keys(
+        instrumentationData[key].statementMap
+      )) {
+        const statement = instrumentationData[key].statementMap[statementKey];
+        const hits = instrumentationData[key].s[statementKey];
+
+        traces.push({
+          id: statement.id,
+          type: "statement",
+          path: key,
+          location: statement,
+
+          hits: hits,
+        });
+      }
+
+      for (const branchKey of Object.keys(instrumentationData[key].branchMap)) {
+        const branch = instrumentationData[key].branchMap[branchKey];
+        const hits = <number[]>instrumentationData[key].b[branchKey];
+        let meta;
+
+        if (metaData !== undefined && key in metaData) {
+          const metaPath = metaData[key];
+          const metaMeta = metaPath.meta;
+          meta = metaMeta[branchKey.toString()];
+        }
+
+        traces.push({
+          id: branch.locations[0].id,
+          path: key,
+          type: "branch",
+          location: branch.locations[0],
+
+          hits: hits[0],
+
+          condition_ast: meta?.condition_ast,
+          condition: meta?.condition,
+          variables: meta?.variables,
+        });
+
+        if (branch.locations.length > 2) {
+          // switch case
+          for (const [index, location] of branch.locations.entries()) {
+            if (index === 0) {
+              continue;
+            }
+            traces.push({
+              id: location.id,
+              path: key,
+              type: "branch",
+              location: branch.locations[index],
+
+              hits: hits[index],
+
+              condition_ast: meta?.condition_ast,
+              condition: meta?.condition,
+              variables: meta?.variables,
+            });
+          }
+        } else if (branch.locations.length === 2) {
+          // normal branch
+          // or small switch
+          traces.push({
+            id: branch.locations[1].id,
+            path: key,
+            type: "branch",
+            location: branch.locations[1],
+
+            hits: hits[1],
+
+            condition_ast: meta?.condition_ast,
+            condition: meta?.condition,
+            variables: meta?.variables,
+          });
+        } else if (
+          branch.locations.length === 1 &&
+          branch.type === "default-arg"
+        ) {
+          // this is the default-arg branch it only has one location
+          traces.push({
+            id: branch.locations[0].id,
+            path: key,
+            type: "branch",
+            location: branch.locations[0],
+
+            hits: hits[0] ? 0 : 1,
+
+            condition_ast: meta?.condition_ast,
+            condition: meta?.condition,
+            variables: meta?.variables,
+          });
+        } else {
+          throw new Error(
+            `Invalid number of locations for branch type: ${branch.type}`
           );
         }
       }
     }
 
-=======
->>>>>>> 44d93867
-    const action = prng.pickOne(
-      targets.filter(
-        (target) =>
-          (target.type === TargetType.FUNCTION && isExported(target)) ||
-          (target.type === TargetType.CLASS && isExported(target)) ||
-          (target.type === TargetType.OBJECT && isExported(target)) ||
-          (target.type === TargetType.METHOD &&
-            (<MethodTarget>target).methodType !== "constructor" &&
-            isExported(
-              targets.find(
-                (classTarget) =>
-                  classTarget.id === (<MethodTarget>target).classId
-              )
-            )) || // check whether parent class is exported
-          (target.type === TargetType.OBJECT_FUNCTION &&
-            isExported(
-              targets.find(
-                (objectTarget) =>
-                  objectTarget.id === (<ObjectFunctionTarget>target).objectId
-              )
-            )) // check whether parent object is exported
-      )
-    );
-
-    switch (action.type) {
-      case TargetType.FUNCTION: {
-        return this.sampleFunctionCall(0);
-      }
-      case TargetType.CLASS: {
-        return this.sampleConstructorCall(0);
-      }
-      case TargetType.OBJECT: {
-        return this.sampleConstantObject(0);
-      }
-      case TargetType.METHOD: {
-        return this.sampleClassAction(0);
-      }
-      default: {
-        return this.sampleObjectFunctionCall(0);
-      }
-    }
-  }
-
-  sampleFunctionCall(depth: number): FunctionCall {
-    // get a random function
-    const function_ = <FunctionTarget>(
-      prng.pickOne(
-        (<JavaScriptSubject>this._subject)
-          .getActionableTargetsByType(TargetType.FUNCTION)
-          .filter((target) => isExported(target))
-      )
-    );
-
-    return this.functionCallGenerator.generate(
-      depth,
-      function_.id,
-<<<<<<< HEAD
-      function_.typeId,
-=======
-      function_.id,
->>>>>>> 44d93867
-      function_.id,
-      function_.name,
-      this.statementPool
-    );
-  }
-
-  private _getClass(id?: string) {
-    if (id) {
-      const result = <ClassTarget>(
-        (<JavaScriptSubject>this._subject)
-          .getActionableTargetsByType(TargetType.CLASS)
-          .find((target) => (<ClassTarget>target).id === id)
-      );
-      if (!result) {
-        throw new Error("missing class with id: " + id);
-      } else if (!isExported(result)) {
-        throw new Error("class with id: " + id + "is not exported");
-      }
-      return result;
-    }
-
-    // random
-    return <ClassTarget>(
-      prng.pickOne(
-        (<JavaScriptSubject>this._subject)
-          .getActionableTargetsByType(TargetType.CLASS)
-          .filter((target) => isExported(target))
-      )
-    );
-  }
-
-  sampleConstructorCall(depth: number, classId?: string): ConstructorCall {
-    // get a random class
-    const class_ = this._getClass(classId);
-
-    // get the constructor of the class
-    const constructor_ = (<JavaScriptSubject>this._subject)
-      .getActionableTargetsByType(TargetType.METHOD)
-      .filter(
-        (method) =>
-          (<MethodTarget>method).classId === class_.id &&
-          (<MethodTarget>method).methodType === "constructor"
-      );
-
-    if (constructor_.length > 1) {
-      throw new Error("Multiple constructors found for class");
-    }
-
-    if (constructor_.length === 0) {
-      // default constructor no args
-      const export_ = [...this.rootContext.getAllExports().values()]
-        .flat()
-        .find((export_) => export_.id === class_.id);
-
-      return new ConstructorCall(
-        class_.id,
-<<<<<<< HEAD
-        class_.typeId,
-=======
-        class_.id,
->>>>>>> 44d93867
-        class_.id,
-        class_.name,
-        TypeEnum.FUNCTION,
-        prng.uniqueId(),
-        [],
-        export_
-      );
-    } else {
-      const action = constructor_[0];
-      return this.constructorCallGenerator.generate(
-        depth,
-        action.id,
-<<<<<<< HEAD
-        (<MethodTarget>action).typeId,
-=======
-        action.id,
->>>>>>> 44d93867
-        class_.id,
-        class_.name,
-        this.statementPool
-      );
-    }
-  }
-
-  override sampleClassAction(depth: number): MethodCall | Getter | Setter {
-    const targets = (<JavaScriptSubject>this._subject).getActionableTargets();
-
-    const methods = (<JavaScriptSubject>this._subject)
-      .getActionableTargetsByType(TargetType.METHOD)
-      .filter(
-        (method) =>
-          (<MethodTarget>method).methodType !== "constructor" &&
-          isExported(
-            targets.find(
-              (classTarget) => classTarget.id === (<MethodTarget>method).classId
-            )
-          )
-      );
-
-    const randomMethod = <MethodTarget>prng.pickOne(methods);
-    switch (randomMethod.methodType) {
-      case "method": {
-        return this.sampleMethodCall(depth);
-      }
-      case "get": {
-        return this.sampleGetter(depth);
-      }
-      case "set": {
-        return this.sampleSetter(depth);
-      }
-      case "constructor": {
-        throw new Error("invalid path");
-      }
-      // No default
-    }
-  }
-
-  override sampleMethodCall(depth: number): MethodCall {
-    const methods = (<JavaScriptSubject>this._subject)
-      .getActionableTargetsByType(TargetType.METHOD)
-      .filter((method) => (<MethodTarget>method).methodType === "method");
-
-    const method = <MethodTarget>prng.pickOne(methods);
-    const class_ = this._getClass(method.classId);
-
-    return this.methodCallGenerator.generate(
-      depth,
-      method.id,
-<<<<<<< HEAD
-      method.typeId,
-=======
-      method.id,
->>>>>>> 44d93867
-      class_.id,
-      method.name,
-      this.statementPool
-    );
-  }
-
-  sampleGetter(depth: number): Getter {
-    const methods = (<JavaScriptSubject>this._subject)
-      .getActionableTargetsByType(TargetType.METHOD)
-      .filter((method) => (<MethodTarget>method).methodType === "get");
-
-    const method = <MethodTarget>prng.pickOne(methods);
-    const class_ = this._getClass(method.classId);
-
-    return this.getterGenerator.generate(
-      depth,
-      method.id,
-      method.id,
-      class_.id,
-      method.name,
-      this.statementPool
-    );
-  }
-
-  sampleSetter(depth: number): Setter {
-    const methods = (<JavaScriptSubject>this._subject)
-      .getActionableTargetsByType(TargetType.METHOD)
-      .filter((method) => (<MethodTarget>method).methodType === "set");
-
-    const method = <MethodTarget>prng.pickOne(methods);
-    const class_ = this._getClass(method.classId);
-
-    return this.setterGenerator.generate(
-      depth,
-      method.id,
-<<<<<<< HEAD
-      method.typeId,
-=======
-      method.id,
->>>>>>> 44d93867
-      class_.id,
-      method.name,
-      this.statementPool
-    );
-  }
-
-  private _getObject(id?: string) {
-    if (id) {
-      const result = <ObjectTarget>(
-        (<JavaScriptSubject>this._subject)
-          .getActionableTargetsByType(TargetType.OBJECT)
-          .find((target) => (<ObjectTarget>target).id === id)
-      );
-      if (!result) {
-        throw new Error("missing object with id: " + id);
-      } else if (!isExported(result)) {
-        throw new Error("object with id: " + id + "is not exported");
-      }
-      return result;
-    }
-
-    // random
-    return <ObjectTarget>(
-      prng.pickOne(
-        (<JavaScriptSubject>this._subject)
-          .getActionableTargetsByType(TargetType.OBJECT)
-          .filter((target) => isExported(target))
-      )
-    );
-  }
-
-  sampleConstantObject(depth: number, objectId?: string): ConstantObject {
-    // get a random object
-    const object_ = this._getObject(objectId);
-
-    return this.constantObjectGenerator.generate(
-      depth,
-      object_.id,
-<<<<<<< HEAD
-      object_.typeId,
-=======
-      object_.id,
->>>>>>> 44d93867
-      object_.id,
-      object_.name,
-      this.statementPool
-    );
-  }
-
-  sampleObjectFunctionCall(depth: number): ObjectFunctionCall {
-    const functions = (<JavaScriptSubject>(
-      this._subject
-    )).getActionableTargetsByType(TargetType.OBJECT_FUNCTION);
-
-    const randomFunction = <ObjectFunctionTarget>prng.pickOne(functions);
-    const object_ = this._getObject(randomFunction.objectId);
-
-    return this.objectFunctionCallGenerator.generate(
-      depth,
-      randomFunction.id,
-<<<<<<< HEAD
-      randomFunction.typeId,
-=======
-      randomFunction.id,
->>>>>>> 44d93867
-      object_.id,
-      randomFunction.name,
-      this.statementPool
-    );
-  }
-
-  // arguments
-  sampleArrayArgument(
-    depth: number,
-    arrayId: string,
-    index: number
-  ): Statement {
-    const arrayType = this.rootContext
-      .getTypeModel()
-      .getObjectDescription(arrayId);
-
-    const element = arrayType.elements.get(index);
-    if (element) {
-      return this.sampleArgument(depth, element, String(index));
-    }
-
-    const childIds = [...arrayType.elements.values()];
-
-    if (childIds.length === 0) {
-      // TODO should be done in the typemodel somehow
-      // maybe create types for the subproperties by doing /main/array/id::1::1[element-index]
-      // maybe create types for the subproperties by doing /main/array/id::1::1.property
-      return this.sampleArgument(depth, "anon", "anon");
-    }
-
-    return this.sampleArgument(depth, prng.pickOne(childIds), String(index));
-  }
-
-  sampleObjectArgument(
-    depth: number,
-    objectTypeId: string,
-    property: string
-  ): Statement {
-    const objectType = <ObjectType>(
-      this.rootContext.getTypeModel().getObjectDescription(objectTypeId)
-    );
-
-    const value = objectType.properties.get(property);
-    if (!value) {
-      throw new Error(
-        `Property ${property} not found in object ${objectTypeId}`
-      );
-    }
-
-    return this.sampleArgument(depth, value, property);
-  }
-
-  sampleArgument(depth: number, id: string, name: string): Statement {
-    let chosenType: string;
-
-    switch (this.typeInferenceMode) {
-      case "none": {
-        chosenType = this.rootContext
-          .getTypeModel()
-          .getRandomType(false, 1, id);
-
-        break;
-      }
-      case "proportional": {
-        chosenType = this.rootContext
-          .getTypeModel()
-          .getRandomType(
-            this.incorporateExecutionInformation,
-            this.randomTypeProbability,
-            id
-          );
-
-        break;
-      }
-      case "ranked": {
-        chosenType = this.rootContext
-          .getTypeModel()
-          .getHighestProbabilityType(
-            this.incorporateExecutionInformation,
-            this.randomTypeProbability,
-            id
-          );
-
-        break;
-      }
-      default: {
-        throw new Error(
-          "Invalid identifierDescription inference mode selected"
-        );
-      }
-    }
-
-    if (chosenType.endsWith("object")) {
-      return this.sampleObject(depth, id, name, chosenType);
-    } else if (chosenType.endsWith("array")) {
-      return this.sampleArray(depth, id, name, chosenType);
-    } else if (chosenType.endsWith("function")) {
-      return this.sampleArrowFunction(depth, id, name, chosenType);
-    }
-
-    // take from pool
-    if (this.statementPoolEnabled) {
-      const statementFromPool =
-        this.statementPool.getRandomStatement(chosenType);
-
-      if (
-        statementFromPool &&
-        prng.nextBoolean(this.statementPoolProbability)
-      ) {
-        return statementFromPool;
-      }
-    }
-
-    if (chosenType.endsWith("object")) {
-      return this.sampleObject(depth, id, name, chosenType);
-    } else if (chosenType.endsWith("array")) {
-      return this.sampleArray(depth, id, name, chosenType);
-    } else if (chosenType.endsWith("function")) {
-      return this.sampleArrowFunction(depth, id, name, chosenType);
-    }
-
-    // take from pool
-    const statementFromPool = this.statementPool.getRandomStatement(chosenType);
-
-    if (statementFromPool && prng.nextBoolean(this.reuseStatementProbability)) {
-      return statementFromPool;
-    }
-
-    switch (chosenType) {
-      case "boolean": {
-        return this.sampleBool(id, name);
-      }
-      case "string": {
-        return this.sampleString(id, name);
-      }
-      case "numeric": {
-        return this.sampleNumber(id, name);
-      }
-      case "integer": {
-        return this.sampleInteger(id, name);
-      }
-      case "null": {
-        return this.sampleNull(id, name);
-      }
-      case "undefined": {
-        return this.sampleUndefined(id, name);
-      }
-      case "regex": {
-        // TODO REGEX
-        return this.sampleString(id, name);
-      }
-    }
-
-    throw new Error(`unknown type: ${chosenType}`);
-  }
-
-  sampleObject(depth: number, id: string, name: string, type: string) {
-    const typeId = type.includes("<>") ? type.split("<>")[0] : id;
-
-    const typeObject = this.rootContext
-      .getTypeModel()
-      .getObjectDescription(typeId);
-
-<<<<<<< HEAD
-    if (this.typePoolEnabled) {
-      // TODO maybe we should sample from the typepool for the other stuff as well (move this to sample arg for example)
-      const typeFromTypePool = this.rootContext
-        .getTypePool()
-        // .getRandomMatchingType(typeObject)
-        // TODO this prevents ONLY allows sampling of matching class constructors
-        .getRandomMatchingType(
-          typeObject,
-          (type_) => type_.kind === DiscoveredObjectKind.CLASS
-        );
-
-      if (typeFromTypePool && prng.nextBoolean(this.typePoolProbability)) {
-        // always prefer type from type pool
-        switch (typeFromTypePool.kind) {
-          case DiscoveredObjectKind.CLASS: {
-            // find constructor of class
-            const targets = this.rootContext.getSubTargets(
-              typeFromTypePool.id.split(":")[0]
-            );
-            const constructor_ = <MethodTarget>(
-              targets.find(
-                (target) =>
-                  target.type === TargetType.METHOD &&
-                  (<MethodTarget>target).methodType === "constructor" &&
-                  (<MethodTarget>target).classId === typeFromTypePool.id
-              )
-            );
-
-            if (constructor_) {
-              return this.constructorCallGenerator.generate(
-                depth,
-                id, // variable id
-                constructor_.typeId, // constructor call id
-                typeFromTypePool.id, // class export id
-                name,
-                this.statementPool
-              );
-            }
-
-            return this.constructorCallGenerator.generate(
-              depth,
-              id, // variable id
-              typeFromTypePool.id, // constructor call id
-=======
-    const typeFromTypePool = this.rootContext
-      .getTypePool()
-      .getRandomMatchingType(typeObject);
-
-    if (
-      typeFromTypePool &&
-      prng.nextBoolean(1 - this.useMockedObjectProbability)
-    ) {
-      // always prefer type from type pool
-      switch (typeFromTypePool.kind) {
-        case DiscoveredObjectKind.CLASS: {
-          // find constructor of class
-          const targets = this.rootContext.getSubTargets(
-            typeFromTypePool.id.split(":")[0]
-          );
-          const constructor_ = targets.find(
-            (target) =>
-              target.type === TargetType.METHOD &&
-              (<MethodTarget>target).methodType === "constructor" &&
-              (<MethodTarget>target).classId === typeFromTypePool.id
-          );
-
-          if (constructor_) {
-            return this.constructorCallGenerator.generate(
-              depth,
-              id, // variable id
-              constructor_.id, // constructor call id
->>>>>>> 44d93867
-              typeFromTypePool.id, // class export id
-              name,
-              this.statementPool
-            );
-          }
-<<<<<<< HEAD
-          case DiscoveredObjectKind.FUNCTION: {
-            return this.functionCallGenerator.generate(
-              depth,
-              id,
-              typeFromTypePool.id,
-              typeFromTypePool.id,
-              name,
-              this.statementPool
-            );
-          }
-          case DiscoveredObjectKind.INTERFACE: {
-            // TODO
-            return this.constructorCallGenerator.generate(
-              depth,
-              id,
-              typeFromTypePool.id,
-              typeFromTypePool.id,
-              name,
-              this.statementPool
-            );
-          }
-          case DiscoveredObjectKind.OBJECT: {
-            return this.constantObjectGenerator.generate(
-              depth,
-              id,
-              typeFromTypePool.id,
-              typeFromTypePool.id,
-              name,
-              this.statementPool
-            );
-          }
-          // No default
-        }
-=======
-
-          return this.constructorCallGenerator.generate(
-            depth,
-            id, // variable id
-            typeFromTypePool.id, // constructor call id
-            typeFromTypePool.id, // class export id
-            name,
-            this.statementPool
-          );
-        }
-        case DiscoveredObjectKind.FUNCTION: {
-          return this.functionCallGenerator.generate(
-            depth,
-            id,
-            typeFromTypePool.id,
-            typeFromTypePool.id,
-            name,
-            this.statementPool
-          );
-        }
-        case DiscoveredObjectKind.INTERFACE: {
-          // TODO
-          return this.constructorCallGenerator.generate(
-            depth,
-            id,
-            typeFromTypePool.id,
-            typeFromTypePool.id,
-            name,
-            this.statementPool
-          );
-        }
-        case DiscoveredObjectKind.OBJECT: {
-          return this.constantObjectGenerator.generate(
-            depth,
-            id,
-            typeFromTypePool.id,
-            typeFromTypePool.id,
-            name,
-            this.statementPool
-          );
-        }
-        // No default
->>>>>>> 44d93867
-      }
-    }
-
-    const object_: { [key: string]: Statement } = {};
-
-    for (const key of typeObject.properties.keys()) {
-      object_[key] = this.sampleObjectArgument(depth + 1, typeId, key);
-    }
-
-    return new ObjectStatement(
-      id,
-      typeId,
-      name,
-      type,
-      prng.uniqueId(),
-      object_
-    );
-  }
-
-  sampleArray(depth: number, id: string, name: string, type: string) {
-    const typeId = type.includes("<>") ? type.split("<>")[0] : id;
-
-    const typeObject = this.rootContext
-      .getTypeModel()
-      .getObjectDescription(typeId);
-
-    const children: Statement[] = [];
-
-    for (const [index] of typeObject.elements.entries()) {
-      children[index] = this.sampleArrayArgument(depth + 1, id, index);
-    }
-
-    // TODO should be done in the typemodel somehow
-    // maybe create types for the subproperties by doing /main/array/id::1::1[element-index]
-    // maybe create types for the subproperties by doing /main/array/id::1::1.property
-
-    if (children.length === 0) {
-      children.push(this.sampleArrayArgument(depth + 1, id, 0));
-    }
-
-    // if some children are missing, fill them with fake params
-    const childIds = [...typeObject.elements.values()];
-    for (let index = 0; index < children.length; index++) {
-      if (!children[index]) {
-        children[index] = this.sampleArgument(
-          depth + 1,
-          prng.pickOne(childIds),
-          String(index)
-        );
-      }
-    }
-
-    return new ArrayStatement(
-      id,
-      typeId,
-      name,
-      type,
-      prng.uniqueId(),
-      children
-    );
-  }
-
-  sampleArrowFunction(
-    depth: number,
-    id: string,
-    name: string,
-    type: string
-  ): ArrowFunctionStatement {
-    const typeId = type.includes("<>") ? type.split("<>")[0] : id;
-
-    const typeObject = this.rootContext
-      .getTypeModel()
-      .getObjectDescription(typeId);
-
-    const parameters: string[] = [];
-
-    for (const [index, parameterId] of typeObject.parameters.entries()) {
-      const element = this.rootContext.getElement(parameterId);
-
-      const name = "name" in element ? element.name : element.value;
-
-      parameters[index] = name;
-    }
-
-    // if some params are missing, fill them with fake params
-    for (let index = 0; index < parameters.length; index++) {
-      if (!parameters[index]) {
-        parameters[index] = `param${index}`;
-      }
-    }
-
-    if (typeObject.return.size === 0) {
-      return new ArrowFunctionStatement(
-        id,
-        typeId,
-        name,
-        TypeEnum.FUNCTION,
-        prng.uniqueId(),
-        parameters,
-        undefined // maybe something random?
-      );
-    }
-
-    const chosenReturn = prng.pickOne([...typeObject.return]);
-
-    return new ArrowFunctionStatement(
-      id,
-      typeId,
-      name,
-      type,
-      prng.uniqueId(),
-      parameters,
-      this.sampleArgument(depth + 1, chosenReturn, "return")
-    );
-  }
-
-  sampleString(
-    id: string,
-    name: string,
-    alphabet = this.stringAlphabet,
-    maxlength = this.stringMaxLength
-  ): StringStatement {
-    let value: string;
-    if (
-      this.constantPoolEnabled &&
-      prng.nextBoolean(this.constantPoolProbability)
-    ) {
-      value = this.constantPoolManager.contextConstantPool.getRandomString();
-    }
-
-    if (value === undefined) {
-      value = "";
-      const valueLength = prng.nextInt(0, maxlength - 1);
-
-      for (let index = 0; index < valueLength; index++) {
-        value += prng.pickOne([...alphabet]);
-      }
-    }
-
-    return new StringStatement(
-      id,
-      id,
-      name,
-      TypeEnum.STRING,
-      prng.uniqueId(),
-      value,
-      alphabet,
-      maxlength
-    );
-  }
-
-  // primitives
-  sampleBool(id: string, name: string): BoolStatement {
-    return new BoolStatement(
-      id,
-      id,
-      name,
-      TypeEnum.BOOLEAN,
-      prng.uniqueId(),
-      prng.nextBoolean()
-    );
-  }
-
-  sampleNull(id: string, name: string): NullStatement {
-    return new NullStatement(id, id, name, TypeEnum.NULL, prng.uniqueId());
-  }
-
-  sampleNumber(id: string, name: string): NumericStatement {
-    // by default we create small numbers (do we need very large numbers?)
-    const max = 1000;
-    const min = -1000;
-
-    const value =
-      this.constantPoolEnabled && prng.nextBoolean(this.constantPoolProbability)
-        ? this.constantPoolManager.contextConstantPool.getRandomNumeric()
-        : prng.nextDouble(min, max);
-
-    if (value === undefined) {
-      prng.nextDouble(min, max);
-    }
-
-    return new NumericStatement(
-      id,
-      id,
-      name,
-      TypeEnum.NUMERIC,
-      prng.uniqueId(),
-      value
-    );
-  }
-
-  sampleInteger(id: string, name: string): IntegerStatement {
-    // by default we create small numbers (do we need very large numbers?)
-    const max = 1000;
-    const min = -1000;
-
-    const value =
-      this.constantPoolEnabled && prng.nextBoolean(this.constantPoolProbability)
-        ? this.constantPoolManager.contextConstantPool.getRandomInteger()
-        : prng.nextInt(min, max);
-
-    if (value === undefined) {
-      prng.nextInt(min, max);
-    }
-
-    return new IntegerStatement(
-      id,
-      id,
-      name,
-      TypeEnum.INTEGER,
-      prng.uniqueId(),
-      value
-    );
-  }
-
-  sampleUndefined(id: string, name: string): UndefinedStatement {
-    return new UndefinedStatement(
-      id,
-      id,
-      name,
-      TypeEnum.UNDEFINED,
-      prng.uniqueId()
-    );
+    return traces;
+  }
+
+  get process() {
+    return this._process;
   }
 }