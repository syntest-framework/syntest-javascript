/*
 * Copyright 2020-2023 Delft University of Technology and SynTest contributors
 *
 * This file is part of SynTest Framework - SynTest JavaScript.
 *
 * Licensed under the Apache License, Version 2.0 (the "License");
 * you may not use this file except in compliance with the License.
 * You may obtain a copy of the License at
 *
 *     http://www.apache.org/licenses/LICENSE-2.0
 *
 * Unless required by applicable law or agreed to in writing, software
 * distributed under the License is distributed on an "AS IS" BASIS,
 * WITHOUT WARRANTIES OR CONDITIONS OF ANY KIND, either express or implied.
 * See the License for the specific language governing permissions and
 * limitations under the License.
 */

import { createRequire } from "node:module";

import {
  AssertionData,
  InstrumentationDataMap,
  MetaDataMap,
} from "@syntest/instrumentation-javascript";
<<<<<<< HEAD
import cloneDeep from "lodash.clonedeep";
import Mocha, { Runner } from "mocha";
=======
import cloneDeep = require("lodash.clonedeep");
import { Runner } from "mocha";
import Mocha = require("mocha");
>>>>>>> 7099810d

import { JavaScriptExecutionStatus } from "../../search/JavaScriptExecutionResult.js";

import { SilentMochaReporter } from "./SilentMochaReporter.js";

export type Message = RunMessage | DoneMessage;

export type RunMessage = {
  message: "run";
  silent: boolean;
  paths: string[];
  timeout: number;
};

export type DoneMessage = {
  message: "done";
  suites: Suite[];
  stats: Mocha.Stats;
  instrumentationData: InstrumentationDataMap;
  metaData: MetaDataMap;
  assertionData?: AssertionData;
  error?: string;
};

export type Suite = {
  tests: Test[];
};

export type Test = {
  status: JavaScriptExecutionStatus;
  error?: Error | undefined;
  duration: number;
};

process.on("uncaughtException", (reason) => {
  throw reason;
});
process.on("unhandledRejection", (reason) => {
  throw reason;
});

// eslint-disable-next-line @typescript-eslint/no-misused-promises
process.on("message", async (data: Message) => {
  if (typeof data !== "object") {
    throw new TypeError("Invalid data received from child process");
  }
  if (data.message === "run") {
    await runMocha(data.silent, data.paths, data.timeout);
  }
});

async function runMocha(silent: boolean, paths: string[], timeout: number) {
  const argv: Mocha.MochaOptions = <Mocha.MochaOptions>(<unknown>{
    reporter: silent ? SilentMochaReporter : undefined,
    // diff: false,
    // checkLeaks: false,
    // slow: 75,
    timeout: timeout,

    // watch: false,
    // parallel: false,
    // recursive: false,
    // sort: false,
  });

  const mocha = new Mocha(argv);

  const require = createRequire(import.meta.url);

  // eslint-disable-next-line unicorn/prefer-module, import/extensions
  require("regenerator-runtime/runtime");
  // eslint-disable-next-line unicorn/prefer-module, @typescript-eslint/no-unsafe-call, @typescript-eslint/no-var-requires
  require("@babel/register")({
    // eslint-disable-next-line unicorn/prefer-module
    presets: [
      [
        require.resolve("@babel/preset-env"),
        {
          modules: false,
        },
      ],
    ],
  });

  // const babelRegister = await import("@babel/register")
  // babelRegister({
  //   presets: [
  //     new URL("@babel/preset-env", import.meta.url).href;

  //     await import.meta.resolve('@babel/preset-env')
  //   ]
  // })

  for (const _path of paths) {
    // eslint-disable-next-line unicorn/prefer-module
    // delete require.cache[_path];
    mocha.addFile(_path);
  }

  let runner: Runner;

  // Finally, run mocha.
  await new Promise((resolve, reject) => {
    // runner = mocha.run((failures) => resolve(failures));

    mocha
      .loadFilesAsync()
      .then(() => (runner = mocha.run((failures) => resolve(failures))))
      .catch((error) => reject(error));
  });

  const suites: Suite[] = runner.suite.suites.map((suite) => {
    return {
      tests: suite.tests.map((test) => {
        let status: JavaScriptExecutionStatus;
        if (test.isPassed()) {
          status = JavaScriptExecutionStatus.PASSED;
        } else if (test.timedOut) {
          status = JavaScriptExecutionStatus.TIMED_OUT;
        } else {
          status = JavaScriptExecutionStatus.FAILED;
        }

        return {
          status: status,
          error:
            status === JavaScriptExecutionStatus.FAILED
              ? {
                  name: test.err.name,
                  message: test.err.message,
                  stack: test.err.stack,
                }
              : undefined,
          duration: test.duration,
        };
      }),
    };
  });

<<<<<<< HEAD
  console.log(global);
=======
>>>>>>> 7099810d
  // Retrieve execution traces
  const result: DoneMessage = {
    message: "done",
    suites: suites,
    stats: runner.stats,
    instrumentationData: cloneDeep(
      (<GlobalType>(<unknown>global)).__coverage__
    ),
    metaData: cloneDeep((<GlobalType>(<unknown>global)).__meta__),
    assertionData: cloneDeep((<GlobalType>(<unknown>global)).__assertion__),
  };
  resetInstrumentationData();
  (<GlobalType>(<unknown>global)).__meta__ = undefined;
  (<GlobalType>(<unknown>global)).__assertion__ = undefined;
  process.send(result);

  mocha.dispose();
}

function resetInstrumentationData() {
  const coverage = (<GlobalType>(<unknown>global)).__coverage__;

  if (coverage === undefined) {
    return;
  }

  for (const key of Object.keys(coverage)) {
    for (const statementKey of Object.keys(coverage[key].s)) {
      coverage[key].s[statementKey] = 0;
    }
    for (const functionKey of Object.keys(coverage[key].f)) {
      coverage[key].f[functionKey] = 0;
    }
    for (const branchKey of Object.keys(coverage[key].b)) {
      coverage[key].b[branchKey] = [0, 0];
    }
  }
}

type GlobalType = {
  __coverage__: InstrumentationDataMap;
  __meta__: MetaDataMap;
  __assertion__: AssertionData;
};<|MERGE_RESOLUTION|>--- conflicted
+++ resolved
@@ -23,14 +23,8 @@
   InstrumentationDataMap,
   MetaDataMap,
 } from "@syntest/instrumentation-javascript";
-<<<<<<< HEAD
 import cloneDeep from "lodash.clonedeep";
 import Mocha, { Runner } from "mocha";
-=======
-import cloneDeep = require("lodash.clonedeep");
-import { Runner } from "mocha";
-import Mocha = require("mocha");
->>>>>>> 7099810d
 
 import { JavaScriptExecutionStatus } from "../../search/JavaScriptExecutionResult.js";
 
@@ -170,10 +164,6 @@
     };
   });
 
-<<<<<<< HEAD
-  console.log(global);
-=======
->>>>>>> 7099810d
   // Retrieve execution traces
   const result: DoneMessage = {
     message: "done",
