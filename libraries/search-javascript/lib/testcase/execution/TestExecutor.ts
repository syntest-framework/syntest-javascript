--- conflicted
+++ resolved
@@ -156,10 +156,7 @@
 
   const cache = new Set();
 
-<<<<<<< HEAD
-=======
   // This is to prevent circular references
->>>>>>> 3f324718
   // TODO this actually removes all repeating values which is not good
   process.send(
     JSON.parse(
