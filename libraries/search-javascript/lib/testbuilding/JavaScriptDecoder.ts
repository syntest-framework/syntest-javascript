/*
 * Copyright 2020-2023 SynTest contributors
 *
 * This file is part of SynTest Framework - SynTest Javascript.
 *
 * Licensed under the Apache License, Version 2.0 (the "License");
 * you may not use this file except in compliance with the License.
 * You may obtain a copy of the License at
 *
 *     http://www.apache.org/licenses/LICENSE-2.0
 *
 * Unless required by applicable law or agreed to in writing, software
 * distributed under the License is distributed on an "AS IS" BASIS,
 * WITHOUT WARRANTIES OR CONDITIONS OF ANY KIND, either express or implied.
 * See the License for the specific language governing permissions and
 * limitations under the License.
 */

import { ImplementationError } from "@syntest/diagnostics";
import { getLogger, Logger } from "@syntest/logging";
import { Decoder } from "@syntest/search";

import { JavaScriptTestCase } from "../testcase/JavaScriptTestCase";
import { ActionStatement } from "../testcase/statements/action/ActionStatement";
import { ClassActionStatement } from "../testcase/statements/action/ClassActionStatement";
import { FunctionCall } from "../testcase/statements/action/FunctionCall";
import { ObjectFunctionCall } from "../testcase/statements/action/ObjectFunctionCall";
import { Decoding } from "../testcase/statements/Statement";

import { assertionFunction } from "./assertionFunctionTemplate";
import { ContextBuilder } from "./ContextBuilder";

export class JavaScriptDecoder implements Decoder<JavaScriptTestCase, string> {
  protected static LOGGER: Logger;
  private targetRootDirectory: string;

  constructor(targetRootDirectory: string) {
    JavaScriptDecoder.LOGGER = getLogger(JavaScriptDecoder.name);
    this.targetRootDirectory = targetRootDirectory;

    JavaScriptDecoder.LOGGER = getLogger(JavaScriptDecoder.name);
  }

  decode(
    testCases: JavaScriptTestCase | JavaScriptTestCase[],
    gatherAssertionData = false,
    sourceDirectory = "../instrumented"
  ): string {
    if (testCases instanceof JavaScriptTestCase) {
      testCases = [testCases];
    }

    const context = new ContextBuilder(
      this.targetRootDirectory,
      sourceDirectory
    );

    const tests: string[][] = [];

    let assertionsPresent = false;
    for (const testCase of testCases) {
      if (testCase.assertionData) {
        assertionsPresent = true;
      }
      context.nextTestCase();
      const roots: ActionStatement[] = testCase.roots;

      let decodings: Decoding[] = roots.flatMap((root) => root.decode(context));

      if (decodings.length === 0) {
        throw new ImplementationError("No statements in test case");
      }

      let errorDecoding: Decoding;
      if (testCase.assertionData && testCase.assertionData.error) {
        const index = testCase.assertionData.error.count;

        // delete statements after
        errorDecoding = decodings[index];
        decodings = decodings.slice(0, index);

<<<<<<< HEAD
        if (decodings.length === 0) {
          JavaScriptDecoder.LOGGER.warn(
            "No statements in test case after error reduction"
          );
          continue;
          // throw new ImplementationError(
          // );
        }
=======
      if (decodings.length === 0) {
        JavaScriptDecoder.LOGGER.warn(
          "No statements in test case after error reduction"
        );
        continue;
>>>>>>> 3f324718
      }

      const metaCommentBlock = this.generateMetaComments(testCase);

      const testLines: string[] = this.generateTestLines(
        context,
        testCase,
        decodings,
        gatherAssertionData
      );

      const assertions: string[] = this.generateAssertions(
        testCase,
        errorDecoding
      );

      tests.push([...metaCommentBlock, ...testLines, ...assertions]);
    }

    const { imports, requires } = context.getImports(assertionsPresent);

    let beforeEachLines: string[] = [];

    if (requires.length > 0) {
      beforeEachLines = [
        ...requires.map(
          (m) =>
            `\tlet ${(m.left.includes(":") ? m.left.split(":")[1] : m.left)
              .replace("{", "")
              .replace("}", "")};`
        ),
        `\tbeforeEach(() => {`,
        "\t\t// This is a hack to force the require cache to be emptied",
        "\t\t// Without this we would be using the same required object for each test",
        ...requires.map(
          (m) =>
            `\t\tdelete require.cache[${m.right.replace(
              "require",
              "require.resolve"
            )}];`
        ),
        ...requires.map((m) => `\t\t(${m.left} = ${m.right});`),
        `\t});`,
        "",
      ];
    }

    const lines = [
      "// Imports",
      "require = require('esm')(module)",
      ...imports,
      gatherAssertionData ? assertionFunction : "",
      `describe('SynTest Test Suite', function() {`,
      ...beforeEachLines,
      ...tests.flatMap((testLines: string[], index) => [
        `\tit("Test ${index + 1}", async () => {`,
        ...testLines.map((line) => `\t\t${line}`),
        index === tests.length - 1 ? "\t})" : "\t})\n",
      ]),
      "})",
    ];

    return lines.join("\n");
  }

  generateMetaComments(testCase: JavaScriptTestCase) {
    const metaCommentBlock = [];
    for (const metaComment of testCase.metaComments) {
      metaCommentBlock.push(`// ${metaComment}`);
    }

    if (metaCommentBlock.length > 0) {
      metaCommentBlock.splice(0, 0, "// Meta information");
      metaCommentBlock.push("");
    }

    return metaCommentBlock;
  }

  generateTestLines(
    context: ContextBuilder,
    testCase: JavaScriptTestCase,
    decodings: Decoding[],
    gatherAssertionData: boolean
  ) {
    const testLines: string[] = [];
    if (gatherAssertionData) {
      testLines.push("let count = 0;", "try {");
    }

    for (const [index, value] of decodings.entries()) {
      const asString = value.decoded;
      if (testLines.includes(asString)) {
        // skip repeated statements
        continue;
      }

      testLines.push(asString);

      if (gatherAssertionData) {
        // add log per statement
        const variableName = context.getOrCreateVariableName(value.reference);
        testLines.push(`count = ${index + 1};`);

        if (
          value.reference instanceof FunctionCall ||
          value.reference instanceof ObjectFunctionCall ||
          value.reference instanceof ClassActionStatement
        ) {
          testLines.push(
            `addAssertion('${testCase.id}', '${variableName}', ${variableName})`
          );
        }
      }
    }

    if (gatherAssertionData) {
      testLines.push(
        `} catch (e) {`,
        `\tsetError('${testCase.id}', e, count)`,
        "}"
      );
    }

    if (testLines.length > 0) {
      testLines.splice(0, 0, "// Test");
      testLines.push("");
    }

    return testLines;
  }

  generateAssertions(
    testCase: JavaScriptTestCase,
    errorDecoding: Decoding
  ): string[] {
    const assertions: string[] = [];
    if (testCase.assertionData) {
      for (const [variableName, assertion] of Object.entries(
        testCase.assertionData.assertions
      )) {
        const original = assertion.value;
        let stringified = assertion.stringified;
        if (original === "undefined") {
          assertions.push(`expect(${variableName}).to.equal(${original})`);
          continue;
        } else if (original === "NaN") {
          assertions.push(`expect(${variableName}).to.be.NaN`);
          continue;
        }

<<<<<<< HEAD
        // TODO dirty hack because json.parse does not allow undefined/NaN
        // TODO undefined/NaN can happen in arrays
        // TODO should not be within quotes
=======
        // Dirty hack because json.parse does not allow undefined/NaN
>>>>>>> 3f324718
        stringified = stringified.replaceAll(
          /undefined(?=[^"]*(?:"[^"]*"[^"]*)*$)/g,
          "null"
        );
        stringified = stringified.replaceAll(
          /NaN(?=[^"]*(?:"[^"]*"[^"]*)*$)/g,
          "null"
        );

        // eslint-disable-next-line @typescript-eslint/no-unsafe-assignment
        const value = JSON.parse(stringified);

        if (typeof value === "object" || typeof value === "function") {
          assertions.push(
            `expect(JSON.parse(JSON.stringify(${variableName}))).to.deep.equal(${stringified})`
          );
        } else {
          assertions.push(`expect(${variableName}).to.equal(${stringified})`);
        }
      }
    }

    if (errorDecoding) {
      let value = testCase.assertionData.error.error.message;

      value = value.replaceAll(/\\/g, "\\\\");
      value = value.replaceAll(/\n/g, "\\n");
      value = value.replaceAll(/\r/g, "\\r");
      value = value.replaceAll(/\t/g, "\\t");
      value = value.replaceAll(/"/g, '\\"');

      assertions.push(
        `await expect((async () => {`,
        `\t${errorDecoding.decoded.split(" = ")[1]}`,
        `})()).to.be.rejectedWith("${value}")`
      );
    }

    if (assertions.length > 0) {
      assertions.splice(0, 0, "// Assertions");
    }

    return assertions;
  }
}<|MERGE_RESOLUTION|>--- conflicted
+++ resolved
@@ -78,23 +78,13 @@
         // delete statements after
         errorDecoding = decodings[index];
         decodings = decodings.slice(0, index);
-
-<<<<<<< HEAD
-        if (decodings.length === 0) {
-          JavaScriptDecoder.LOGGER.warn(
-            "No statements in test case after error reduction"
-          );
-          continue;
-          // throw new ImplementationError(
-          // );
-        }
-=======
+      }
+
       if (decodings.length === 0) {
         JavaScriptDecoder.LOGGER.warn(
           "No statements in test case after error reduction"
         );
         continue;
->>>>>>> 3f324718
       }
 
       const metaCommentBlock = this.generateMetaComments(testCase);
@@ -246,13 +236,7 @@
           continue;
         }
 
-<<<<<<< HEAD
-        // TODO dirty hack because json.parse does not allow undefined/NaN
-        // TODO undefined/NaN can happen in arrays
-        // TODO should not be within quotes
-=======
         // Dirty hack because json.parse does not allow undefined/NaN
->>>>>>> 3f324718
         stringified = stringified.replaceAll(
           /undefined(?=[^"]*(?:"[^"]*"[^"]*)*$)/g,
           "null"
