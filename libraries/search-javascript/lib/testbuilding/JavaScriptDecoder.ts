/*
 * Copyright 2020-2023 Delft University of Technology and SynTest contributors
 *
 * This file is part of SynTest Framework - SynTest Javascript.
 *
 * Licensed under the Apache License, Version 2.0 (the "License");
 * you may not use this file except in compliance with the License.
 * You may obtain a copy of the License at
 *
 *     http://www.apache.org/licenses/LICENSE-2.0
 *
 * Unless required by applicable law or agreed to in writing, software
 * distributed under the License is distributed on an "AS IS" BASIS,
 * WITHOUT WARRANTIES OR CONDITIONS OF ANY KIND, either express or implied.
 * See the License for the specific language governing permissions and
 * limitations under the License.
 */

import { Decoder } from "@syntest/search";

import { JavaScriptTestCase } from "../testcase/JavaScriptTestCase.js";
import { ActionStatement } from "../testcase/statements/action/ActionStatement.js";
import { ClassActionStatement } from "../testcase/statements/action/ClassActionStatement.js";
import { FunctionCall } from "../testcase/statements/action/FunctionCall.js";
import { ObjectFunctionCall } from "../testcase/statements/action/ObjectFunctionCall.js";
import { Decoding } from "../testcase/statements/Statement.js";

import { assertionFunction } from "./assertionFunctionTemplate.js";
import { ContextBuilder } from "./ContextBuilder.js";

export class JavaScriptDecoder implements Decoder<JavaScriptTestCase, string> {
  private targetRootDirectory: string;

  constructor(targetRootDirectory: string) {
    this.targetRootDirectory = targetRootDirectory;
  }

  decode(
    testCases: JavaScriptTestCase | JavaScriptTestCase[],
    gatherAssertionData = false,
    sourceDirectory = "../instrumented"
  ): string {
    if (testCases instanceof JavaScriptTestCase) {
      testCases = [testCases];
    }

    const context = new ContextBuilder(
      this.targetRootDirectory,
      sourceDirectory
    );

    const tests: string[][] = [];

    let assertionsPresent = false;
    for (const testCase of testCases) {
      if (testCase.assertionData) {
        assertionsPresent = true;
      }
      context.nextTestCase();
      const roots: ActionStatement[] = testCase.roots;

      let decodings: Decoding[] = roots.flatMap((root) => root.decode(context));

      if (decodings.length === 0) {
        throw new Error("No statements in test case");
      }

      let errorDecoding: Decoding;
      if (testCase.assertionData && testCase.assertionData.error) {
        const index = testCase.assertionData.error.count;

        // delete statements after
        errorDecoding = decodings[index];
        decodings = decodings.slice(0, index);
      }

      if (decodings.length === 0) {
        throw new Error("No statements in test case after error reduction");
      }

      const metaCommentBlock = this.generateMetaComments(testCase);

      const testLines: string[] = this.generateTestLines(
        context,
        testCase,
        decodings,
        gatherAssertionData
      );

      const assertions: string[] = this.generateAssertions(
        testCase,
        errorDecoding
      );

      tests.push([...metaCommentBlock, ...testLines, ...assertions]);
    }

    const { imports, requires } = context.getImports(assertionsPresent);

    let beforeEachLines: string[] = [];

    if (requires.length > 0) {
      beforeEachLines = [
        ...requires.map(
          (m) =>
            `\tlet ${(m.left.includes(":") ? m.left.split(":")[1] : m.left)
              .replace("{", "")
              .replace("}", "")};`
        ),
        `\tbeforeEach(() => {`,
        "\t\t// This is a hack to force the require cache to be emptied",
        "\t\t// Without this we would be using the same required object for each test",
        "\t\trequire = require('esm')(module);",
        ...requires.map(
          (m) =>
            `\t\tdelete require.cache[${m.right.replace(
              "require",
              "require.resolve"
            )}];`
        ),
        ...requires.map((m) => `\t\t(${m.left} = ${m.right});`),
        `\t});`,
        "",
      ];
    }

    const lines = [
      "// Imports",
      "require = require('esm')(module);",
      ...imports,
      gatherAssertionData ? assertionFunction : "",
      `describe('SynTest Test Suite', function() {`,
      ...beforeEachLines,
      ...tests.flatMap((testLines: string[], index) => [
        `\tit("Test ${index + 1}", async () => {`,
<<<<<<< HEAD
        "\t\tconsole.log(__setProxy)",
=======
>>>>>>> 7099810d
        ...testLines.map((line) => `\t\t${line}`),
        "\t\tconsole.log(global)",
        index === tests.length - 1 ? "\t})" : "\t})\n",
      ]),
      "})",
    ];

    return lines.join("\n");
  }

  generateMetaComments(testCase: JavaScriptTestCase) {
    const metaCommentBlock = [];
    for (const metaComment of testCase.metaComments) {
      metaCommentBlock.push(`// ${metaComment}`);
    }

    if (metaCommentBlock.length > 0) {
      metaCommentBlock.splice(0, 0, "// Meta information");
      metaCommentBlock.push("");
    }

    return metaCommentBlock;
  }

  generateTestLines(
    context: ContextBuilder,
    testCase: JavaScriptTestCase,
    decodings: Decoding[],
    gatherAssertionData: boolean
  ) {
    const testLines: string[] = [];
    if (gatherAssertionData) {
      testLines.push("let count = 0;", "try {");
    }

    for (const [index, value] of decodings.entries()) {
      const asString = value.decoded;
      if (testLines.includes(asString)) {
        // skip repeated statements
        continue;
      }

      testLines.push(asString);

      if (gatherAssertionData) {
        // add log per statement
        const variableName = context.getOrCreateVariableName(value.reference);
        testLines.push(`count = ${index + 1};`);

        if (
          value.reference instanceof FunctionCall ||
          value.reference instanceof ObjectFunctionCall ||
          value.reference instanceof ClassActionStatement
        ) {
          testLines.push(
            `addAssertion('${testCase.id}', '${variableName}', ${variableName})`
          );
        }
      }
    }

    if (gatherAssertionData) {
      testLines.push(
        `} catch (e) {`,
        `\tsetError('${testCase.id}', e, count)`,
        "}"
      );
    }

    if (testLines.length > 0) {
      testLines.splice(0, 0, "// Test");
      testLines.push("");
    }

    return testLines;
  }

  generateAssertions(
    testCase: JavaScriptTestCase,
    errorDecoding: Decoding
  ): string[] {
    const assertions: string[] = [];
    if (testCase.assertionData) {
      for (const [variableName, assertion] of Object.entries(
        testCase.assertionData.assertions
      )) {
        const original = assertion.value;
        let stringified = assertion.stringified;
        if (original === "undefined") {
          assertions.push(`expect(${variableName}).to.equal(${original})`);
          continue;
        } else if (original === "NaN") {
          assertions.push(`expect(${variableName}).to.be.NaN`);
          continue;
        }

        // TODO dirty hack because json.parse does not allow undefined/NaN
        // TODO undefined/NaN can happen in arrays
        stringified = stringified.replace("undefined", "null");
        stringified = stringified.replace("NaN", "null");

        // eslint-disable-next-line @typescript-eslint/no-unsafe-assignment
        const value = JSON.parse(stringified);

        if (typeof value === "object" || typeof value === "function") {
          assertions.push(
            `expect(JSON.parse(JSON.stringify(${variableName}))).to.deep.equal(${stringified})`
          );
        } else {
          assertions.push(`expect(${variableName}).to.equal(${stringified})`);
        }
      }
    }

    if (errorDecoding) {
      let value = testCase.assertionData.error.error.message;

      value = value.replaceAll(/\\/g, "\\\\");
      value = value.replaceAll(/\n/g, "\\n");
      value = value.replaceAll(/\r/g, "\\r");
      value = value.replaceAll(/\t/g, "\\t");
      value = value.replaceAll(/"/g, '\\"');

      assertions.push(
        `await expect((async () => {`,
        `\t${errorDecoding.decoded.split(" = ")[1]}`,
        `})()).to.be.rejectedWith("${value}")`
      );
    }

    if (assertions.length > 0) {
      assertions.splice(0, 0, "// Assertions");
    }

    return assertions;
  }
}<|MERGE_RESOLUTION|>--- conflicted
+++ resolved
@@ -133,12 +133,7 @@
       ...beforeEachLines,
       ...tests.flatMap((testLines: string[], index) => [
         `\tit("Test ${index + 1}", async () => {`,
-<<<<<<< HEAD
-        "\t\tconsole.log(__setProxy)",
-=======
->>>>>>> 7099810d
         ...testLines.map((line) => `\t\t${line}`),
-        "\t\tconsole.log(global)",
         index === tests.length - 1 ? "\t})" : "\t})\n",
       ]),
       "})",
