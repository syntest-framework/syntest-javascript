/*
 * Copyright 2020-2023 Delft University of Technology and SynTest contributors
 *
 * This file is part of SynTest Framework - SynTest Javascript.
 *
 * Licensed under the Apache License, Version 2.0 (the "License");
 * you may not use this file except in compliance with the License.
 * You may obtain a copy of the License at
 *
 *     http://www.apache.org/licenses/LICENSE-2.0
 *
 * Unless required by applicable law or agreed to in writing, software
 * distributed under the License is distributed on an "AS IS" BASIS,
 * WITHOUT WARRANTIES OR CONDITIONS OF ANY KIND, either express or implied.
 * See the License for the specific language governing permissions and
 * limitations under the License.
 */

import { Statement } from "../testcase/statements/Statement";
import * as path from "node:path";
import { Export } from "@syntest/analysis-javascript";
import { ClassActionStatement } from "../testcase/statements/action/ClassActionStatement";
import { FunctionCall } from "../testcase/statements/action/FunctionCall";
import { ObjectFunctionCall } from "../testcase/statements/action/ObjectFunctionCall";
import { reservedKeywords } from "@syntest/ast-visitor-javascript";
import { globalVariables } from "@syntest/ast-visitor-javascript";
import { Logger, getLogger } from "@syntest/logging";

type Import = RegularImport | RenamedImport;

type RegularImport = {
  name: string;
  renamed: false;
  module: boolean;
  default: boolean;
};

type RenamedImport = {
  name: string;
  renamed: true;
  renamedTo: string;
  module: boolean;
  default: boolean;
};

type Require = {
  left: string;
<<<<<<< HEAD
  leftVars: string;
=======
>>>>>>> a1ee7fe4
  right: string;
};

// TODO gather assertions here too per test case
export class ContextBuilder {
  protected static LOGGER: Logger;
  private targetRootDirectory: string;
  private sourceDirectory: string;

  // name -> count
  private globalNameCount: Map<string, number>;
  // name -> count
  private testNameCount: Map<string, number>;

  // path -> [name]
  private imports: Map<string, Import[]>;

  // Statement -> variableName
  private statementVariableNameMap: Map<Statement, string>;

  constructor(targetRootDirectory: string, sourceDirectory: string) {
    ContextBuilder.LOGGER = getLogger("ContextBuilder");
    this.targetRootDirectory = targetRootDirectory;
    this.sourceDirectory = sourceDirectory;

    this.globalNameCount = new Map();
    this.testNameCount = new Map();

    this.imports = new Map();
    this.statementVariableNameMap = new Map();
  }

  nextTestCase() {
    this.statementVariableNameMap = new Map();
    this.testNameCount = new Map();
  }

  getOrCreateVariableName(statement: Statement): string {
    if (this.statementVariableNameMap.has(statement)) {
      return this.statementVariableNameMap.get(statement);
    }

    let variableName = statement.name;

    variableName =
<<<<<<< HEAD
      "abcdefghijklmnopqrstuvwxyzABCDEFGHIJKLMNOPQRSTUVWXYZ_".includes(
=======
      "abcdefghijklmnopqrstuvwxyzABCDEFGHIJKLMNOPQRSTUVWXYZ".includes(
>>>>>>> a1ee7fe4
        variableName[0]
      )
        ? variableName[0].toLowerCase() + variableName.slice(1)
        : (ContextBuilder.LOGGER.warn(
            `Found variable name starting with a non-alphabetic character, variable: '${variableName}'`
          ),
          "var" + variableName);

    variableName =
      reservedKeywords.has(variableName) || globalVariables.has(variableName)
        ? "local" + variableName[0].toUpperCase() + variableName.slice(1)
        : variableName;

    if (
      statement instanceof ClassActionStatement ||
      statement instanceof FunctionCall ||
      statement instanceof ObjectFunctionCall
    ) {
      variableName += "ReturnValue";
    }

    let count = -1;
    if (
      this.globalNameCount.has(variableName) &&
      this.testNameCount.has(variableName)
    ) {
      count = Math.max(
        this.globalNameCount.get(variableName),
        this.testNameCount.get(variableName)
      );
    } else if (this.globalNameCount.has(variableName)) {
      count = this.globalNameCount.get(variableName);
    } else if (this.testNameCount.has(variableName)) {
      count = this.testNameCount.get(variableName);
    }

    if (count === -1) {
      this.testNameCount.set(variableName, 1);
    } else {
      this.testNameCount.set(variableName, count + 1);
      variableName += count;
    }

    this.statementVariableNameMap.set(statement, variableName);
    return variableName;
  }

  getOrCreateImportName(export_: Export): string {
    const import_ = this._addImport(export_);

    return import_.renamed ? import_.renamedTo : import_.name;
  }

  private _addImport(export_: Export): Import {
    const path_ = export_.filePath.replace(
      path.resolve(this.targetRootDirectory),
      path.join(this.sourceDirectory, path.basename(this.targetRootDirectory))
    );

    const exportedName = export_.renamedTo;
    let import_: Import = {
      name: exportedName === "default" ? "defaultExport" : exportedName,
      renamed: false,
      default: export_.default,
      module: export_.module,
    };
    let newName: string = exportedName;

    if (this.imports.has(path_)) {
      const foundImport = this.imports.get(path_).find((value) => {
        return (
          value.name === import_.name &&
          value.default === import_.default &&
          value.module === import_.module
        );
      });
      if (foundImport !== undefined) {
        // already in there so we return the already found on
        return foundImport;
      }
    }

    let count = -1;
    // same name new import
    if (
      this.globalNameCount.has(exportedName) &&
      this.testNameCount.has(exportedName)
    ) {
      count = Math.max(
        this.globalNameCount.get(exportedName),
        this.testNameCount.get(exportedName)
      );
    } else if (this.globalNameCount.has(exportedName)) {
      count = this.globalNameCount.get(exportedName);
    } else if (this.testNameCount.has(exportedName)) {
      count = this.testNameCount.get(exportedName);
    }

    if (count === -1) {
      this.globalNameCount.set(exportedName, 1);
    } else {
      this.globalNameCount.set(exportedName, count + 1);
      this.testNameCount.set(exportedName, count + 1);
      newName = exportedName + count.toString();

      import_ = {
        name: exportedName,
        renamed: true,
        renamedTo: newName,
        default: export_.default,
        module: export_.module,
      };
    }

    if (!this.imports.has(path_)) {
      this.imports.set(path_, []);
    }

    this.imports.get(path_).push(import_);
    return import_;
  }

  // TODO we could gather all the imports of a certain path together into one import
  private _getImportString(_path: string, import_: Import): string {
    if (import_.module) {
      throw new Error("Only non module imports can use import statements");
    }

    if (import_.renamed) {
      return import_.default
        ? `import ${import_.renamedTo} from "${_path}";`
        : `import {${import_.name} as ${import_.renamedTo}} from "${_path}";`;
    } else {
      return import_.default
        ? `import ${import_.name} from "${_path}";`
        : `import {${import_.name}} from "${_path}";`;
    }
  }

  private _getRequireString(_path: string, import_: Import): Require {
    if (!import_.module) {
      throw new Error("Only module imports can use require statements");
    }

    const require: Require = {
      left: "",
<<<<<<< HEAD
      leftVars: "",
=======
>>>>>>> a1ee7fe4
      right: `require("${_path}")`,
    };

    if (import_.renamed) {
<<<<<<< HEAD
      require.leftVars = require.left = import_.default
=======
      require.left = import_.default
>>>>>>> a1ee7fe4
        ? import_.renamedTo
        : `{${import_.name}: ${import_.renamedTo}}`;
    } else {
      require.left = import_.default ? import_.name : `{${import_.name}}`;
    }

    return require;
  }

  getImports(assertionsPresent: boolean) {
    let requires: Require[] = [];
    let imports: string[] = [];

    for (const [path_, imports_] of this.imports.entries()) {
      // TODO remove unused imports
      for (const import_ of imports_) {
        if (import_.module) {
          requires.push(this._getRequireString(path_, import_));
        } else {
          imports.push(this._getImportString(path_, import_));
        }
      }
    }

    requires = requires // remove duplicates
      // there should not be any in theory but lets do it anyway
      .filter((value, index, self) => self.indexOf(value) === index)
      // sort
      .sort();

    imports = imports // remove duplicates
      // there should not be any in theory but lets do it anyway
      .filter((value, index, self) => self.indexOf(value) === index)
      // sort
      .sort();

    if (assertionsPresent) {
      imports.push(
        `import chai from 'chai'`,
        `import chaiAsPromised from 'chai-as-promised'`,
        `const expect = chai.expect;`,
        `chai.use(chaiAsPromised);`
      );
    }

    // TODO other post processing?
    return {
      imports,
      requires,
    };
  }
}<|MERGE_RESOLUTION|>--- conflicted
+++ resolved
@@ -45,10 +45,6 @@
 
 type Require = {
   left: string;
-<<<<<<< HEAD
-  leftVars: string;
-=======
->>>>>>> a1ee7fe4
   right: string;
 };
 
@@ -94,11 +90,7 @@
     let variableName = statement.name;
 
     variableName =
-<<<<<<< HEAD
       "abcdefghijklmnopqrstuvwxyzABCDEFGHIJKLMNOPQRSTUVWXYZ_".includes(
-=======
-      "abcdefghijklmnopqrstuvwxyzABCDEFGHIJKLMNOPQRSTUVWXYZ".includes(
->>>>>>> a1ee7fe4
         variableName[0]
       )
         ? variableName[0].toLowerCase() + variableName.slice(1)
@@ -245,19 +237,11 @@
 
     const require: Require = {
       left: "",
-<<<<<<< HEAD
-      leftVars: "",
-=======
->>>>>>> a1ee7fe4
       right: `require("${_path}")`,
     };
 
     if (import_.renamed) {
-<<<<<<< HEAD
-      require.leftVars = require.left = import_.default
-=======
       require.left = import_.default
->>>>>>> a1ee7fe4
         ? import_.renamedTo
         : `{${import_.name}: ${import_.renamedTo}}`;
     } else {
