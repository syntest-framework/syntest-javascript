{
  "name": "@syntest/javascript",
  "version": "0.0.1",
  "description": "Monorepo containing the various JavaScript parts of the SynTest ecosystem.",
  "keywords": [
    "syntest",
    "automatic-test-generation"
  ],
  "homepage": "https://www.syntest.org",
  "bugs": {
    "url": "https://github.com/syntest-framework/syntest-javascript/issues"
  },
  "license": "Apache-2.0",
  "contributors": [
    "Annibale Panichella",
    "Mitchell Olsthoorn",
    "Dimitri Stallenberg"
  ],
  "repository": {
    "type": "git",
    "url": "git+https://github.com/syntest-framework/syntest-javascript.git"
  },
  "scripts": {
    "lint-staged": "lint-staged",
    "build": "nx run-many --target=build",
    "build:affected": "nx affected --target=build",
    "build:watch": "nx watch --all -- nx affected --target=build",
    "clean": "nx run-many --target=clean && clean:root && clean:nx",
    "clean:dist": "nx run-many --target=clean:dist",
    "clean:nx": "nx reset",
    "clean:root": "rm -rf .nyc_output dist node_modules coverage",
    "graph": "nx graph",
    "graph:affected": "nx affected:graph",
    "format": "nx run-many --target=format",
    "format:check": "nx run-many --target=format:check",
    "lint": "nx run-many --target=lint",
    "lint:fix": "nx run-many --target=lint:fix",
    "test": "nx run-many --target=test",
    "test:affected": "nx affected --target=test",
    "test:coverage": "nx run-many --stream --target=test:coverage",
    "test:coverage:ci": "nx run-many --target=test:coverage:ci",
    "test:watch": "nx watch --all -- nx affected --target=test",
    "postinstall": "husky install"
  },
  "workspaces": [
    "libraries/*",
    "plugins/*",
    "tools/*"
  ],
  "devDependencies": {
    "@commitlint/cli": "17.4.2",
    "@commitlint/config-conventional": "17.4.2",
<<<<<<< HEAD
    "@types/babel__traverse": "^7.18.3",
    "@types/babel__core": "7.20.0",
=======
    "@types/babel__core": "7.20.0",
    "@types/babel__traverse": "^7.18.3",
>>>>>>> 80afd98c
    "@types/chai": "4.3.4",
    "@types/figlet": "1.5.4",
    "@types/lodash.clonedeep": "^4.5.7",
    "@types/mocha": "10.0.1",
    "@types/node": "18.11.18",
    "@types/yargs": "17.0.20",
    "@typescript-eslint/eslint-plugin": "5.45.1",
    "@typescript-eslint/parser": "5.45.1",
    "chai": "4.3.7",
    "commitlint": "17.4.2",
    "eslint": "^8.36.0",
    "eslint-config-prettier": "8.5.0",
    "eslint-import-resolver-typescript": "^3.5.3",
    "eslint-plugin-import": "^2.27.5",
    "eslint-plugin-notice": "^0.9.10",
    "eslint-plugin-promise": "^6.1.1",
    "eslint-plugin-sonarjs": "^0.19.0",
    "eslint-plugin-unicorn": "^45.0.2",
    "eslint-plugin-unused-imports": "^2.0.0",
    "husky": "8.0.3",
    "lerna": "6.4.1",
    "lint-staged": "13.1.0",
    "mocha": "10.2.0",
    "nx": "15.7.1",
    "nyc": "15.1.0",
    "prettier": "2.8.1",
    "sinon": "15.0.1",
    "ts-node": "10.9.1",
    "typed-emitter": "^2.1.0",
    "typescript": "4.9.4",
    "winston": "3.8.2"
  },
  "engines": {
    "node": ">=16"
  },
  "lint-staged": {
    "**/*": [
      "prettier --config .prettierrc.json --ignore-path .prettierignore --write .",
      "eslint --config .eslintrc.json --ignore-path .eslintignore . --fix"
    ]
  }
}<|MERGE_RESOLUTION|>--- conflicted
+++ resolved
@@ -50,13 +50,8 @@
   "devDependencies": {
     "@commitlint/cli": "17.4.2",
     "@commitlint/config-conventional": "17.4.2",
-<<<<<<< HEAD
-    "@types/babel__traverse": "^7.18.3",
-    "@types/babel__core": "7.20.0",
-=======
     "@types/babel__core": "7.20.0",
     "@types/babel__traverse": "^7.18.3",
->>>>>>> 80afd98c
     "@types/chai": "4.3.4",
     "@types/figlet": "1.5.4",
     "@types/lodash.clonedeep": "^4.5.7",
