/*
 * Copyright 2020-2023 Delft University of Technology and SynTest contributors
 *
 * This file is part of SynTest Framework - SynTest Javascript.
 *
 * Licensed under the Apache License, Version 2.0 (the "License");
 * you may not use this file except in compliance with the License.
 * You may obtain a copy of the License at
 *
 *     http://www.apache.org/licenses/LICENSE-2.0
 *
 * Unless required by applicable law or agreed to in writing, software
 * distributed under the License is distributed on an "AS IS" BASIS,
 * WITHOUT WARRANTIES OR CONDITIONS OF ANY KIND, either express or implied.
 * See the License for the specific language governing permissions and
 * limitations under the License.
 */

import * as path from "node:path";

import { TestCommandOptions } from "./commands/test";
import {
  TypeModelFactory,
  InferenceTypeModelFactory,
  Target,
  AbstractSyntaxTreeFactory,
  TargetFactory,
  RootContext,
  ControlFlowGraphFactory,
  ExportFactory,
  DependencyFactory,
  TypeExtractor,
  isExported,
} from "@syntest/analysis-javascript";
import {
  ArgumentsObject,
  Launcher,
  ObjectiveManagerPlugin,
  CrossoverPlugin,
  SearchAlgorithmPlugin,
  TargetSelector,
  PluginType,
  SecondaryObjectivePlugin,
  ProcreationPlugin,
  TerminationTriggerPlugin,
  PropertyName,
  FileSelector,
} from "@syntest/base-language";
import {
  UserInterface,
  TableObject,
  ItemizationItem,
} from "@syntest/cli-graphics";
import { ModuleManager } from "@syntest/module";
import {
  JavaScriptTestCase,
  JavaScriptDecoder,
  JavaScriptRunner,
  JavaScriptSuiteBuilder,
  JavaScriptSubject,
  JavaScriptRandomSampler,
  JavaScriptTestCaseSampler,
  ExecutionInformationIntegrator,
} from "@syntest/search-javascript";
import {
  Archive,
  BudgetManager,
  BudgetType,
  EncodingSampler,
  EvaluationBudget,
  IterationBudget,
  SearchTimeBudget,
  TerminationManager,
  TotalTimeBudget,
} from "@syntest/search";
import { Instrumenter } from "@syntest/instrumentation-javascript";
import { getLogger, Logger } from "@syntest/logging";
import { MetricManager } from "@syntest/metric";
import { StorageManager } from "@syntest/storage";
import { ConstantPoolFactory } from "@syntest/analysis-javascript";

export type JavaScriptArguments = ArgumentsObject & TestCommandOptions;
export class JavaScriptLauncher extends Launcher {
  private static LOGGER: Logger;

  private targets: Target[];

  private rootContext: RootContext;
  private archive: Archive<JavaScriptTestCase>;

  private dependencyMap: Map<string, string[]>;

  private coveredInPath = new Map<string, Archive<JavaScriptTestCase>>();

  private decoder: JavaScriptDecoder;
  private runner: JavaScriptRunner;

  constructor(
    arguments_: JavaScriptArguments,
    moduleManager: ModuleManager,
    metricManager: MetricManager,
    storageManager: StorageManager,
    userInterface: UserInterface
  ) {
    super(
      arguments_,
      moduleManager,
      metricManager,
      storageManager,
      userInterface
    );
    JavaScriptLauncher.LOGGER = getLogger("JavaScriptLauncher");
  }

  async initialize(): Promise<void> {
    JavaScriptLauncher.LOGGER.info("Initialization started");
    const start = Date.now();

    this.metricManager.recordProperty(
      PropertyName.CONSTANT_POOL_ENABLED,
      `${(<JavaScriptArguments>this.arguments_).constantPool.toString()}`
    );
    this.metricManager.recordProperty(
      PropertyName.CONSTANT_POOL_PROBABILITY,
      `${(<JavaScriptArguments>(
        this.arguments_
      )).constantPoolProbability.toString()}`
    );

    this.storageManager.deleteTemporaryDirectories([
      [this.arguments_.testDirectory],
      [this.arguments_.logDirectory],
      [this.arguments_.instrumentedDirectory],
    ]);

    JavaScriptLauncher.LOGGER.info("Creating directories");
    this.storageManager.createDirectories([
      [this.arguments_.testDirectory],
      [this.arguments_.statisticsDirectory],
      [this.arguments_.logDirectory],
    ]);

    JavaScriptLauncher.LOGGER.info("Creating temp directories");
    this.storageManager.createDirectories(
      [
        [this.arguments_.testDirectory],
        [this.arguments_.logDirectory],
        [this.arguments_.instrumentedDirectory],
      ],
      true
    );

    const abstractSyntaxTreeFactory = new AbstractSyntaxTreeFactory();
    const targetFactory = new TargetFactory(
      (<JavaScriptArguments>this.arguments_).syntaxForgiving
    );
    const controlFlowGraphFactory = new ControlFlowGraphFactory(
      (<JavaScriptArguments>this.arguments_).syntaxForgiving
    );
    const dependencyFactory = new DependencyFactory(
      (<JavaScriptArguments>this.arguments_).syntaxForgiving
    );
    const exportFactory = new ExportFactory(
      (<JavaScriptArguments>this.arguments_).syntaxForgiving
    );
    const typeExtractor = new TypeExtractor(
      (<JavaScriptArguments>this.arguments_).syntaxForgiving
    );
    const typeResolver: TypeModelFactory = new InferenceTypeModelFactory();
    const constantPoolFactory = new ConstantPoolFactory(
      (<JavaScriptArguments>this.arguments_).syntaxForgiving
    );

    const fileSelector = new FileSelector();
    const targetFiles = fileSelector.loadFilePaths(
      this.arguments_.targetInclude,
      this.arguments_.targetExclude
    );

    if (this.arguments_.analysisInclude.length === 0) {
      JavaScriptLauncher.LOGGER.warn(
        "'analysis-include' config parameter is empty so we only use the target files for analysis"
      );
    }

<<<<<<< HEAD
=======
    for (const target of targetFiles) {
      if (this.arguments_.analysisExclude.includes(target)) {
        throw new Error(
          `Target files cannot be excluded from analysis. Target file: ${target}`
        );
      }
    }

>>>>>>> c8672fd4
    const analysisFiles = fileSelector.loadFilePaths(
      [...targetFiles, ...this.arguments_.analysisInclude],
      this.arguments_.analysisExclude
    );

    this.rootContext = new RootContext(
      this.arguments_.targetRootDirectory,
      targetFiles,
      analysisFiles,
      abstractSyntaxTreeFactory,
      controlFlowGraphFactory,
      targetFactory,
      dependencyFactory,
      exportFactory,
      typeExtractor,
      typeResolver,
      constantPoolFactory
    );

    this.userInterface.printHeader("GENERAL INFO");

    const timeInMs = (Date.now() - start) / 1000;
    this.metricManager.recordProperty(
      PropertyName.INITIALIZATION_TIME,
      `${timeInMs}`
    );

    JavaScriptLauncher.LOGGER.info("Initialization done");
  }

  async preprocess(): Promise<void> {
    JavaScriptLauncher.LOGGER.info("Preprocessing started");
    const startPreProcessing = Date.now();

    const startTargetSelection = Date.now();
    const targetSelector = new TargetSelector(this.rootContext);
    this.targets = targetSelector.loadTargets(
      this.arguments_.targetInclude,
      this.arguments_.targetExclude
    );
    let timeInMs = (Date.now() - startTargetSelection) / 1000;
    this.metricManager.recordProperty(
      PropertyName.TARGET_LOAD_TIME,
      `${timeInMs}`
    );

    if (this.targets.length === 0) {
      // Shut server down
      this.userInterface.printError(
        `No targets where selected! Try changing the 'target-include' parameter`
      );
      await this.exit();
      // eslint-disable-next-line unicorn/no-process-exit
      process.exit();
    }

    const itemization: ItemizationItem[] = [];

    for (const target of this.targets) {
      itemization.push({
        text: `${target.path}: ${target.name} #${target.subTargets.length}`,
        subItems: target.subTargets.map((subtarget) => {
          return {
            text: `${subtarget.type} ${subtarget.id}`,
          };
        }),
      });
    }

    this.userInterface.printItemization("TARGETS", itemization);

    const selectionSettings: TableObject = {
      headers: ["Setting", "Value"],
      rows: [
        ["Target Root Directory", this.arguments_.targetRootDirectory],
        ["Target Include", `${this.arguments_.targetInclude.join(", ")}`],
        ["Target Exclude", `${this.arguments_.targetExclude.join(", ")}`],
        ["Analysis Include", `${this.arguments_.analysisInclude.join(", ")}`],
        ["Analysis Exclude", `${this.arguments_.analysisExclude.join(", ")}`],
      ],
      footers: ["", ""],
    };
    this.userInterface.printTable("SELECTION SETTINGS", selectionSettings);

    const settings: TableObject = {
      headers: ["Setting", "Value"],
      rows: [
        ["Preset", this.arguments_.preset],
        ["Search Algorithm", this.arguments_.searchAlgorithm],
        ["Population Size", `${this.arguments_.populationSize}`],
        ["Objective Manager", `${this.arguments_.objectiveManager}`],
        ["Secondary Objectives", `${this.arguments_.secondaryObjectives}`],
        ["Procreation Operator", `${this.arguments_.procreation}`],
        ["Crossover Operator", `${this.arguments_.crossover}`],
        ["Sampling Operator", `${this.arguments_.sampler}`],
        ["Termination Triggers", `${this.arguments_.terminationTriggers}`],
        ["Test Minimization Enabled", `${this.arguments_.testMinimization}`],

        ["Seed", `${this.arguments_.randomSeed.toString()}`],
      ],
      footers: ["", ""],
    };

    this.userInterface.printTable("SETTINGS", settings);

    const budgetSettings: TableObject = {
      headers: ["Setting", "Value"],
      rows: [
        ["Iteration Budget", `${this.arguments_.iterations} iterations`],
        ["Evaluation Budget", `${this.arguments_.evaluations} evaluations`],
        ["Search Time Budget", `${this.arguments_.searchTime} seconds`],
        ["Total Time Budget", `${this.arguments_.totalTime} seconds`],
      ],
      footers: ["", ""],
    };

    this.userInterface.printTable("BUDGET SETTINGS", budgetSettings);

    const mutationSettings: TableObject = {
      headers: ["Setting", "Value"],
      rows: [
        [
          "Delta Mutation Probability",
          `${this.arguments_.deltaMutationProbability}`,
        ],
        ["Crossover Probability", `${this.arguments_.crossoverProbability}`],
        [
          "Multi-point Crossover Probability",
          `${this.arguments_.multiPointCrossoverProbability}`,
        ],
        // sampling
        ["Max Depth", `${this.arguments_.maxDepth}`],
        ["Max Action Statements", `${this.arguments_.maxActionStatements}`],
        ["Explore Illegal Values", `${this.arguments_.exploreIllegalValues}`],
        [
          "Use Constant Pool Values",
          `${(<JavaScriptArguments>this.arguments_).constantPool}`,
        ],
        [
          "Use Constant Pool Probability",
          `${(<JavaScriptArguments>this.arguments_).constantPoolProbability}`,
        ],
        [
          "Use Type Pool Values",
          `${(<JavaScriptArguments>this.arguments_).typePool}`,
        ],
        [
          "Use Type Pool Probability",
          `${(<JavaScriptArguments>this.arguments_).typePoolProbability}`,
        ],
        [
          "Use Statement Pool Values",
          `${(<JavaScriptArguments>this.arguments_).statementPool}`,
        ],
        [
          "Use Statement Pool Probability",
          `${(<JavaScriptArguments>this.arguments_).statementPoolProbability}`,
        ],
      ],
      footers: ["", ""],
    };
    this.userInterface.printTable("MUTATION SETTINGS", mutationSettings);

    const typeSettings: TableObject = {
      headers: ["Setting", "Value"],
      rows: [
        [
          "Type Inference Mode",
          `${(<JavaScriptArguments>this.arguments_).typeInferenceMode}`,
        ],
        [
          "Incorporate Execution Information",
          `${
            (<JavaScriptArguments>this.arguments_)
              .incorporateExecutionInformation
          }`,
        ],
        [
          "Random Type Probability",
          `${(<JavaScriptArguments>this.arguments_).randomTypeProbability}`,
        ],
      ],
      footers: ["", ""],
    };
    this.userInterface.printTable("Type SETTINGS", typeSettings);

    const directorySettings: TableObject = {
      headers: ["Setting", "Value"],
      rows: [
        ["Syntest Directory", `${this.arguments_.syntestDirectory}`],
        ["Temporary Directory", `${this.arguments_.tempSyntestDirectory}`],
        ["Target Root Directory", `${this.arguments_.targetRootDirectory}`],
      ],
      footers: ["", ""],
    };

    this.userInterface.printTable("DIRECTORY SETTINGS", directorySettings);

    JavaScriptLauncher.LOGGER.info("Instrumenting targets");
    const startInstrumentation = Date.now();
    const instrumenter = new Instrumenter();
    await instrumenter.instrumentAll(
      this.storageManager,
      this.rootContext,
      this.targets,
      this.arguments_.instrumentedDirectory
    );
    timeInMs = (Date.now() - startInstrumentation) / 1000;
    this.metricManager.recordProperty(
      PropertyName.INSTRUMENTATION_TIME,
      `${timeInMs}`
    );

    const startTypeResolving = Date.now();
    JavaScriptLauncher.LOGGER.info("Extracting types");
    this.rootContext.getAllElements();
    this.rootContext.getAllRelations();
    this.rootContext.getAllObjectTypes();
    JavaScriptLauncher.LOGGER.info("Resolving types");
    this.rootContext.resolveTypes();
    timeInMs = (Date.now() - startTypeResolving) / 1000;
    this.metricManager.recordProperty(
      PropertyName.TYPE_RESOLVE_TIME,
      `${timeInMs}`
    );

    timeInMs = (Date.now() - startPreProcessing) / 1000;
    this.metricManager.recordProperty(
      PropertyName.PREPROCESS_TIME,
      `${timeInMs}`
    );

    this.decoder = new JavaScriptDecoder(
      this.arguments_.targetRootDirectory,
      path.join(
        this.arguments_.tempSyntestDirectory,
        this.arguments_.fid,
        this.arguments_.logDirectory
      )
    );
    const executionInformationIntegrator = new ExecutionInformationIntegrator(
      this.rootContext.getTypeModel()
    );
    this.runner = new JavaScriptRunner(
      this.storageManager,
      this.decoder,
      executionInformationIntegrator,
      this.arguments_.testDirectory,
      (<JavaScriptArguments>this.arguments_).executionTimeout,
      (<JavaScriptArguments>this.arguments_).testTimeout,
      (<JavaScriptArguments>this.arguments_).silenceTestOutput
    );

    JavaScriptLauncher.LOGGER.info("Preprocessing done");
  }

  async process(): Promise<void> {
    JavaScriptLauncher.LOGGER.info("Processing started");
    const start = Date.now();
    this.archive = new Archive<JavaScriptTestCase>();
    this.dependencyMap = new Map();

    for (const target of this.targets) {
      JavaScriptLauncher.LOGGER.info(`Processing ${target.name}`);
      const archive = await this.testTarget(this.rootContext, target);

      const dependencies = this.rootContext.getDependencies(target.path);
      this.archive.merge(archive);

      this.dependencyMap.set(target.name, dependencies);
    }
    JavaScriptLauncher.LOGGER.info("Processing done");
    const timeInMs = (Date.now() - start) / 1000;
    this.metricManager.recordProperty(PropertyName.PROCESS_TIME, `${timeInMs}`);
  }

  async postprocess(): Promise<void> {
    JavaScriptLauncher.LOGGER.info("Postprocessing started");
    const start = Date.now();

    const suiteBuilder = new JavaScriptSuiteBuilder(
      this.storageManager,
      this.decoder,
      this.runner,
      this.arguments_.logDirectory
    );

    const reducedArchive = suiteBuilder.reduceArchive(this.archive);

    if (this.archive.size === 0) {
      throw new Error("Zero tests were created");
    }

    // TODO fix hardcoded paths
    let paths = suiteBuilder.createSuite(
      reducedArchive,
      "../instrumented",
      this.arguments_.testDirectory,
      true,
      false
    );
    await suiteBuilder.runSuite(paths, this.archive.size);

    // reset states
    this.storageManager.clearTemporaryDirectory([
      this.arguments_.testDirectory,
    ]);

    // run with assertions and report results
    for (const key of reducedArchive.keys()) {
      suiteBuilder.gatherAssertions(reducedArchive.get(key));
    }

    paths = suiteBuilder.createSuite(
      reducedArchive,
      "../instrumented",
      this.arguments_.testDirectory,
      false,
      true
    );
    const { stats, instrumentationData } = await suiteBuilder.runSuite(
      paths,
      this.archive.size
    );

    if (stats.failures > 0) {
      this.userInterface.printError("Test case has failed!");
    }

    this.userInterface.printHeader("SEARCH RESULTS");

    const table: TableObject = {
      headers: ["Target", "Statement", "Branch", "Function", "File"],
      rows: [],
      footers: ["Average"],
    };

    const overall = {
      branch: 0,
      statement: 0,
      function: 0,
    };
    let totalBranches = 0;
    let totalStatements = 0;
    let totalFunctions = 0;
    for (const file of Object.keys(instrumentationData)) {
      const target = this.targets.find(
        (target: Target) => target.path === file
      );
      if (!target) {
        continue;
      }

      const data = instrumentationData[file];

      const summary = {
        branch: 0,
        statement: 0,
        function: 0,
      };

      for (const statementKey of Object.keys(data.s)) {
        summary["statement"] += data.s[statementKey] ? 1 : 0;
        overall["statement"] += data.s[statementKey] ? 1 : 0;
      }

      for (const branchKey of Object.keys(data.b)) {
        summary["branch"] += data.b[branchKey][0] ? 1 : 0;
        overall["branch"] += data.b[branchKey][0] ? 1 : 0;
        summary["branch"] += data.b[branchKey][1] ? 1 : 0;
        overall["branch"] += data.b[branchKey][1] ? 1 : 0;
      }

      for (const functionKey of Object.keys(data.f)) {
        summary["function"] += data.f[functionKey] ? 1 : 0;
        overall["function"] += data.f[functionKey] ? 1 : 0;
      }

      totalStatements += Object.keys(data.s).length;
      totalBranches += Object.keys(data.b).length * 2;
      totalFunctions += Object.keys(data.f).length;

      table.rows.push([
        `${path.basename(target.path)}: ${target.name}`,
        summary["statement"] + " / " + Object.keys(data.s).length,
        summary["branch"] + " / " + Object.keys(data.b).length * 2,
        summary["function"] + " / " + Object.keys(data.f).length,
        target.path,
      ]);
    }

    this.metricManager.recordProperty(
      PropertyName.BRANCHES_COVERED,
      `${overall["branch"]}`
    );
    this.metricManager.recordProperty(
      PropertyName.STATEMENTS_COVERED,
      `${overall["statement"]}`
    );
    this.metricManager.recordProperty(
      PropertyName.FUNCTIONS_COVERED,
      `${overall["function"]}`
    );
    this.metricManager.recordProperty(
      PropertyName.BRANCHES_TOTAL,
      `${totalBranches}`
    );
    this.metricManager.recordProperty(
      PropertyName.STATEMENTS_TOTAL,
      `${totalStatements}`
    );
    this.metricManager.recordProperty(
      PropertyName.FUNCTIONS_TOTAL,
      `${totalFunctions}`
    );

    // other results
    this.metricManager.recordProperty(
      PropertyName.ARCHIVE_SIZE,
      `${this.archive.size}`
    );
    this.metricManager.recordProperty(
      PropertyName.MINIMIZED_ARCHIVE_SIZE,
      `${this.archive.size}`
    );

    overall["statement"] /= totalStatements;
    if (totalStatements === 0) overall["statement"] = 1;

    overall["branch"] /= totalBranches;
    if (totalBranches === 0) overall["branch"] = 1;

    overall["function"] /= totalFunctions;
    if (totalFunctions === 0) overall["function"] = 1;

    table.footers.push(
      overall["statement"] * 100 + " %",
      overall["branch"] * 100 + " %",
      overall["function"] * 100 + " %",
      ""
    );

    const originalSourceDirectory = path
      .join(
        "../../",
        path.relative(process.cwd(), this.arguments_.targetRootDirectory)
      )
      .replace(path.basename(this.arguments_.targetRootDirectory), "");

    this.userInterface.printTable("Coverage", table);

    // create final suite
    suiteBuilder.createSuite(
      reducedArchive,
      originalSourceDirectory,
      this.arguments_.testDirectory,
      false,
      true,
      true
    );
    JavaScriptLauncher.LOGGER.info("Postprocessing done");
    const timeInMs = (Date.now() - start) / 1000;
    this.metricManager.recordProperty(
      PropertyName.POSTPROCESS_TIME,
      `${timeInMs}`
    );
  }

  private async testTarget(
    rootContext: RootContext,
    target: Target
  ): Promise<Archive<JavaScriptTestCase>> {
    JavaScriptLauncher.LOGGER.info(
      `Testing target ${target.name} in ${target.path}`
    );
    const currentSubject = new JavaScriptSubject(
      target,
      this.rootContext,
      (<JavaScriptArguments>this.arguments_).syntaxForgiving,
      this.arguments_.stringAlphabet
    );

    const rootTargets = currentSubject
      .getActionableTargets()
      .filter((target) => isExported(target));

    if (rootTargets.length === 0) {
      JavaScriptLauncher.LOGGER.info(
        `No actionable exported root targets found for ${target.name} in ${target.path}`
      );
      // report skipped
      return new Archive();
    }

    const dependencies = rootContext.getDependencies(target.path);
    const dependencyMap = new Map<string, string[]>();
    dependencyMap.set(target.name, dependencies);

    const constantPoolManager = rootContext.getConstantPoolManager(target.path);

    const sampler = new JavaScriptRandomSampler(
      currentSubject,
      constantPoolManager,
      (<JavaScriptArguments>this.arguments_).constantPool,
      (<JavaScriptArguments>this.arguments_).constantPoolProbability,
      (<JavaScriptArguments>this.arguments_).typePool,
      (<JavaScriptArguments>this.arguments_).typePoolProbability,
      (<JavaScriptArguments>this.arguments_).statementPool,
      (<JavaScriptArguments>this.arguments_).statementPoolProbability,

      (<JavaScriptArguments>this.arguments_).typeInferenceMode,
      (<JavaScriptArguments>this.arguments_).randomTypeProbability,
      (<JavaScriptArguments>this.arguments_).incorporateExecutionInformation,
      this.arguments_.maxActionStatements,
      this.arguments_.stringAlphabet,
      this.arguments_.stringMaxLength,
      this.arguments_.deltaMutationProbability,
      this.arguments_.exploreIllegalValues
    );
    sampler.rootContext = rootContext;

    const secondaryObjectives = new Set(
      this.arguments_.secondaryObjectives.map((secondaryObjective) => {
        return (<SecondaryObjectivePlugin<JavaScriptTestCase>>(
          this.moduleManager.getPlugin(
            PluginType.SecondaryObjective,
            secondaryObjective
          )
        )).createSecondaryObjective();
      })
    );

    const objectiveManager = (<ObjectiveManagerPlugin<JavaScriptTestCase>>(
      this.moduleManager.getPlugin(
        PluginType.ObjectiveManager,
        this.arguments_.objectiveManager
      )
    )).createObjectiveManager({
      runner: this.runner,
      secondaryObjectives: secondaryObjectives,
    });

    const crossover = (<CrossoverPlugin<JavaScriptTestCase>>(
      this.moduleManager.getPlugin(
        PluginType.Crossover,
        this.arguments_.crossover
      )
    )).createCrossoverOperator({
      crossoverEncodingProbability: this.arguments_.crossoverProbability,
      crossoverStatementProbability:
        this.arguments_.multiPointCrossoverProbability,
    });

    const procreation = (<ProcreationPlugin<JavaScriptTestCase>>(
      this.moduleManager.getPlugin(
        PluginType.Procreation,
        this.arguments_.procreation
      )
    )).createProcreationOperator({
      crossover: crossover,
      mutateFunction: (
        sampler: EncodingSampler<JavaScriptTestCase>,
        encoding: JavaScriptTestCase
      ) => {
        return encoding.mutate(<JavaScriptTestCaseSampler>(<unknown>sampler));
      },
      sampler: sampler,
    });

    const algorithm = (<SearchAlgorithmPlugin<JavaScriptTestCase>>(
      this.moduleManager.getPlugin(
        PluginType.SearchAlgorithm,
        this.arguments_.searchAlgorithm
      )
    )).createSearchAlgorithm({
      objectiveManager: objectiveManager,
      encodingSampler: sampler,
      procreation: procreation,
      populationSize: this.arguments_.populationSize,
    });

    this.storageManager.clearTemporaryDirectory([
      this.arguments_.testDirectory,
    ]);

    // allocate budget manager
    const iterationBudget = new IterationBudget(this.arguments_.iterations);
    const evaluationBudget = new EvaluationBudget(this.arguments_.evaluations);
    const searchBudget = new SearchTimeBudget(this.arguments_.searchTime);
    const totalTimeBudget = new TotalTimeBudget(this.arguments_.totalTime);
    const budgetManager = new BudgetManager();
    budgetManager.addBudget(BudgetType.ITERATION, iterationBudget);
    budgetManager.addBudget(BudgetType.EVALUATION, evaluationBudget);
    budgetManager.addBudget(BudgetType.SEARCH_TIME, searchBudget);
    budgetManager.addBudget(BudgetType.TOTAL_TIME, totalTimeBudget);

    // Termination
    const terminationManager = new TerminationManager();

    for (const trigger of this.arguments_.terminationTriggers) {
      terminationManager.addTrigger(
        (<TerminationTriggerPlugin>(
          this.moduleManager.getPlugin(PluginType.TerminationTrigger, trigger)
        )).createTerminationTrigger({
          objectiveManager: objectiveManager,
          encodingSampler: sampler,
          runner: this.runner,
          crossover: crossover,
          populationSize: this.arguments_.populationSize,
        })
      );
    }

    // This searches for a covering population
    const archive = await algorithm.search(
      currentSubject,
      budgetManager,
      terminationManager
    );

    if (this.coveredInPath.has(target.path)) {
      archive.merge(this.coveredInPath.get(target.path));
      this.coveredInPath.set(target.path, archive);
    } else {
      this.coveredInPath.set(target.path, archive);
    }

    this.storageManager.clearTemporaryDirectory([this.arguments_.logDirectory]);
    this.storageManager.clearTemporaryDirectory([
      this.arguments_.testDirectory,
    ]);

    // timing and iterations/evaluations
    this.metricManager.recordProperty(
      PropertyName.TOTAL_TIME,
      `${budgetManager.getBudgetObject(BudgetType.TOTAL_TIME).getUsedBudget()}`
    );
    this.metricManager.recordProperty(
      PropertyName.SEARCH_TIME,
      `${budgetManager.getBudgetObject(BudgetType.SEARCH_TIME).getUsedBudget()}`
    );
    this.metricManager.recordProperty(
      PropertyName.EVALUATIONS,
      `${budgetManager.getBudgetObject(BudgetType.EVALUATION).getUsedBudget()}`
    );
    this.metricManager.recordProperty(
      PropertyName.ITERATIONS,
      `${budgetManager.getBudgetObject(BudgetType.ITERATION).getUsedBudget()}`
    );

    JavaScriptLauncher.LOGGER.info(
      `Finished testing target ${target.name} in ${target.path}`
    );
    return archive;
  }

  async exit(): Promise<void> {
    JavaScriptLauncher.LOGGER.info("Exiting");
    if (this.runner && this.runner.process) {
      this.runner.process.kill();
    }
    // TODO should be cleanup step in tool
    // Finish
    JavaScriptLauncher.LOGGER.info("Deleting temporary directories");
    this.storageManager.deleteTemporaryDirectories([
      [this.arguments_.testDirectory],
      [this.arguments_.logDirectory],
      [this.arguments_.instrumentedDirectory],
    ]);

    this.storageManager.deleteMainTemporary();
  }
}<|MERGE_RESOLUTION|>--- conflicted
+++ resolved
@@ -183,8 +183,6 @@
       );
     }
 
-<<<<<<< HEAD
-=======
     for (const target of targetFiles) {
       if (this.arguments_.analysisExclude.includes(target)) {
         throw new Error(
@@ -193,7 +191,6 @@
       }
     }
 
->>>>>>> c8672fd4
     const analysisFiles = fileSelector.loadFilePaths(
       [...targetFiles, ...this.arguments_.analysisInclude],
       this.arguments_.analysisExclude
