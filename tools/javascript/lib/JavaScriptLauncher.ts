--- conflicted
+++ resolved
@@ -273,10 +273,6 @@
           "Delta Mutation Probability",
           `${this.arguments_.deltaMutationProbability}`,
         ],
-<<<<<<< HEAD
-
-=======
->>>>>>> e7f82ecf
         ["Crossover Probability", `${this.arguments_.crossoverProbability}`],
         [
           "Multi-point Crossover Probability",
@@ -286,8 +282,6 @@
         ["Max Depth", `${this.arguments_.maxDepth}`],
         ["Max Action Statements", `${this.arguments_.maxActionStatements}`],
         ["Explore Illegal Values", `${this.arguments_.exploreIllegalValues}`],
-<<<<<<< HEAD
-=======
         [
           "Use Constant Pool Values",
           `${(<JavaScriptArguments>this.arguments_).constantPool}`,
@@ -312,7 +306,6 @@
           "Use Statement Pool Probability",
           `${(<JavaScriptArguments>this.arguments_).statementPoolProbability}`,
         ],
->>>>>>> e7f82ecf
       ],
       footers: ["", ""],
     };
