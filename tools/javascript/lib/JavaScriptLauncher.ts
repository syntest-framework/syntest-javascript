/*
 * Copyright 2020-2023 Delft University of Technology and SynTest contributors
 *
 * This file is part of SynTest Framework - SynTest Javascript.
 *
 * Licensed under the Apache License, Version 2.0 (the "License");
 * you may not use this file except in compliance with the License.
 * You may obtain a copy of the License at
 *
 *     http://www.apache.org/licenses/LICENSE-2.0
 *
 * Unless required by applicable law or agreed to in writing, software
 * distributed under the License is distributed on an "AS IS" BASIS,
 * WITHOUT WARRANTIES OR CONDITIONS OF ANY KIND, either express or implied.
 * See the License for the specific language governing permissions and
 * limitations under the License.
 */

import * as path from "node:path";

import {
  AbstractSyntaxTreeFactory,
  ConstantPoolFactory,
  ControlFlowGraphFactory,
  DependencyFactory,
  ExportFactory,
  InferenceTypeModelFactory,
  isExported,
  RootContext,
  Target,
  TargetFactory,
  TypeExtractor,
  TypeModelFactory,
} from "@syntest/analysis-javascript";
import {
  ArgumentsObject,
  CrossoverPlugin,
  FileSelector,
  Launcher,
  ObjectiveManagerPlugin,
  PluginType,
  ProcreationPlugin,
  PropertyName,
  SearchAlgorithmPlugin,
  SecondaryObjectivePlugin,
  TargetSelector,
  TerminationTriggerPlugin,
} from "@syntest/base-language";
import {
  ItemizationItem,
  TableObject,
  UserInterface,
} from "@syntest/cli-graphics";
import { Instrumenter } from "@syntest/instrumentation-javascript";
import { getLogger, Logger } from "@syntest/logging";
import { MetricManager } from "@syntest/metric";
import { ModuleManager } from "@syntest/module";
import {
  Archive,
  BudgetManager,
  BudgetType,
  EncodingSampler,
  EvaluationBudget,
  IterationBudget,
  ObjectiveFunction,
  SearchTimeBudget,
  TerminationManager,
  TotalTimeBudget,
} from "@syntest/search";
import {
  ExecutionInformationIntegrator,
  JavaScriptDecoder,
  JavaScriptRandomSampler,
  JavaScriptRunner,
  JavaScriptSubject,
  JavaScriptSuiteBuilder,
  JavaScriptTestCase,
  JavaScriptTestCaseSampler,
} from "@syntest/search-javascript";
import { StorageManager } from "@syntest/storage";

<<<<<<< HEAD
import { TestCommandOptions } from "./commands/test.js";
import { DeDuplicator } from "./workflows/DeDuplicator.js";
import { addMetaComments } from "./workflows/MetaComment.js";
import { TestSplitting } from "./workflows/TestSplitter.js";
=======
import { TestCommandOptions } from "./commands/test";
import { DeDuplicator } from "./workflows/DeDuplicator";
import { addMetaComments } from "./workflows/MetaComment";
import { TestSplitting } from "./workflows/TestSplitter";
>>>>>>> 7099810d

export type JavaScriptArguments = ArgumentsObject & TestCommandOptions;
export class JavaScriptLauncher extends Launcher {
  private static LOGGER: Logger;

  private targets: Target[];

  private rootContext: RootContext;
  private archives: Map<Target, Archive<JavaScriptTestCase>>;

  private coveredInPath = new Map<string, Archive<JavaScriptTestCase>>();

  private decoder: JavaScriptDecoder;
  private runner: JavaScriptRunner;

  constructor(
    arguments_: JavaScriptArguments,
    moduleManager: ModuleManager,
    metricManager: MetricManager,
    storageManager: StorageManager,
    userInterface: UserInterface
  ) {
    super(
      arguments_,
      moduleManager,
      metricManager,
      storageManager,
      userInterface
    );
    JavaScriptLauncher.LOGGER = getLogger("JavaScriptLauncher");
    this.archives = new Map();
  }

  // eslint-disable-next-line @typescript-eslint/require-await
  async initialize(): Promise<void> {
    JavaScriptLauncher.LOGGER.info("Initialization started");
    const start = Date.now();

    this.metricManager.recordProperty(
      PropertyName.CONSTANT_POOL_ENABLED,
      `${(<JavaScriptArguments>this.arguments_).constantPool.toString()}`
    );
    this.metricManager.recordProperty(
      PropertyName.CONSTANT_POOL_PROBABILITY,
      `${(<JavaScriptArguments>(
        this.arguments_
      )).constantPoolProbability.toString()}`
    );

    this.storageManager.deleteTemporaryDirectories([
      [this.arguments_.testDirectory],
      [this.arguments_.logDirectory],
      [this.arguments_.instrumentedDirectory],
    ]);

    JavaScriptLauncher.LOGGER.info("Creating directories");
    this.storageManager.createDirectories([
      [this.arguments_.testDirectory],
      [this.arguments_.statisticsDirectory],
      [this.arguments_.logDirectory],
    ]);

    JavaScriptLauncher.LOGGER.info("Creating temp directories");
    this.storageManager.createDirectories(
      [
        [this.arguments_.testDirectory],
        [this.arguments_.logDirectory],
        [this.arguments_.instrumentedDirectory],
      ],
      true
    );

    const abstractSyntaxTreeFactory = new AbstractSyntaxTreeFactory();
    const targetFactory = new TargetFactory(
      (<JavaScriptArguments>this.arguments_).syntaxForgiving
    );
    const controlFlowGraphFactory = new ControlFlowGraphFactory(
      (<JavaScriptArguments>this.arguments_).syntaxForgiving
    );
    const dependencyFactory = new DependencyFactory(
      (<JavaScriptArguments>this.arguments_).syntaxForgiving
    );
    const exportFactory = new ExportFactory(
      (<JavaScriptArguments>this.arguments_).syntaxForgiving
    );
    const typeExtractor = new TypeExtractor(
      (<JavaScriptArguments>this.arguments_).syntaxForgiving
    );
    const typeResolver: TypeModelFactory = new InferenceTypeModelFactory();
    const constantPoolFactory = new ConstantPoolFactory(
      (<JavaScriptArguments>this.arguments_).syntaxForgiving
    );

    const fileSelector = new FileSelector();
    const targetFiles = fileSelector.loadFilePaths(
      this.arguments_.targetInclude,
      this.arguments_.targetExclude
    );

    if (this.arguments_.analysisInclude.length === 0) {
      JavaScriptLauncher.LOGGER.warn(
        "'analysis-include' config parameter is empty so we only use the target files for analysis"
      );
    }

    for (const target of targetFiles) {
      if (this.arguments_.analysisExclude.includes(target)) {
        throw new Error(
          `Target files cannot be excluded from analysis. Target file: ${target}`
        );
      }
    }

    const analysisFiles = fileSelector.loadFilePaths(
      [...targetFiles, ...this.arguments_.analysisInclude],
      this.arguments_.analysisExclude
    );

    this.rootContext = new RootContext(
      this.arguments_.targetRootDirectory,
      targetFiles,
      analysisFiles,
      abstractSyntaxTreeFactory,
      controlFlowGraphFactory,
      targetFactory,
      dependencyFactory,
      exportFactory,
      typeExtractor,
      typeResolver,
      constantPoolFactory
    );

    this.userInterface.printHeader("GENERAL INFO");

    const timeInMs = (Date.now() - start) / 1000;
    this.metricManager.recordProperty(
      PropertyName.INITIALIZATION_TIME,
      `${timeInMs}`
    );

    JavaScriptLauncher.LOGGER.info("Initialization done");
  }

  async preprocess(): Promise<void> {
    JavaScriptLauncher.LOGGER.info("Preprocessing started");
    const startPreProcessing = Date.now();

    const startTargetSelection = Date.now();
    const targetSelector = new TargetSelector(this.rootContext);
    this.targets = targetSelector.loadTargets(
      this.arguments_.targetInclude,
      this.arguments_.targetExclude
    );
    let timeInMs = (Date.now() - startTargetSelection) / 1000;
    this.metricManager.recordProperty(
      PropertyName.TARGET_LOAD_TIME,
      `${timeInMs}`
    );

    if (this.targets.length === 0) {
      // Shut server down
      this.userInterface.printError(
        `No targets where selected! Try changing the 'target-include' parameter`
      );
      await this.exit();
      // eslint-disable-next-line unicorn/no-process-exit
      process.exit();
    }

    const itemization: ItemizationItem[] = [];

    for (const target of this.targets) {
      itemization.push({
        text: `${target.path}: ${target.name} #${target.subTargets.length}`,
        subItems: target.subTargets.map((subtarget) => {
          return {
            text: `${subtarget.type} ${subtarget.id}`,
          };
        }),
      });
    }

    this.userInterface.printItemization("TARGETS", itemization);

    const selectionSettings: TableObject = {
      headers: ["Setting", "Value"],
      rows: [
        ["Target Root Directory", this.arguments_.targetRootDirectory],
        ["Target Include", `${this.arguments_.targetInclude.join(", ")}`],
        ["Target Exclude", `${this.arguments_.targetExclude.join(", ")}`],
        ["Analysis Include", `${this.arguments_.analysisInclude.join(", ")}`],
        ["Analysis Exclude", `${this.arguments_.analysisExclude.join(", ")}`],
      ],
      footers: ["", ""],
    };
    this.userInterface.printTable("SELECTION SETTINGS", selectionSettings);

    const settings: TableObject = {
      headers: ["Setting", "Value"],
      rows: [
        ["Preset", this.arguments_.preset],
        ["Search Algorithm", this.arguments_.searchAlgorithm],
        ["Population Size", `${this.arguments_.populationSize}`],
        ["Objective Manager", `${this.arguments_.objectiveManager}`],
        [
          "Secondary Objectives",
          `[${this.arguments_.secondaryObjectives.join(", ")}]`,
        ],
        ["Procreation Operator", `${this.arguments_.procreation}`],
        ["Crossover Operator", `${this.arguments_.crossover}`],
        ["Sampling Operator", `${this.arguments_.sampler}`],
        [
          "Termination Triggers",
          `[${this.arguments_.terminationTriggers.join(", ")}]`,
        ],
        ["Test Minimization Enabled", String(this.arguments_.testMinimization)],

        ["Seed", `${this.arguments_.randomSeed.toString()}`],
      ],
      footers: ["", ""],
    };

    this.userInterface.printTable("SETTINGS", settings);

    const budgetSettings: TableObject = {
      headers: ["Setting", "Value"],
      rows: [
        ["Iteration Budget", `${this.arguments_.iterations} iterations`],
        ["Evaluation Budget", `${this.arguments_.evaluations} evaluations`],
        ["Search Time Budget", `${this.arguments_.searchTime} seconds`],
        ["Total Time Budget", `${this.arguments_.totalTime} seconds`],
      ],
      footers: ["", ""],
    };

    this.userInterface.printTable("BUDGET SETTINGS", budgetSettings);

    const mutationSettings: TableObject = {
      headers: ["Setting", "Value"],
      rows: [
        [
          "Delta Mutation Probability",
          `${this.arguments_.deltaMutationProbability}`,
        ],
        ["Crossover Probability", `${this.arguments_.crossoverProbability}`],
        [
          "Multi-point Crossover Probability",
          `${this.arguments_.multiPointCrossoverProbability}`,
        ],
        // sampling
        ["Max Depth", `${this.arguments_.maxDepth}`],
        ["Max Action Statements", `${this.arguments_.maxActionStatements}`],
        [
          "Explore Illegal Values",
          String(this.arguments_.exploreIllegalValues),
        ],
        [
          "Use Constant Pool Values",
          String((<JavaScriptArguments>this.arguments_).constantPool),
        ],
        [
          "Use Constant Pool Probability",
          `${(<JavaScriptArguments>this.arguments_).constantPoolProbability}`,
        ],
        [
          "Use Type Pool Values",
          String((<JavaScriptArguments>this.arguments_).typePool),
        ],
        [
          "Use Type Pool Probability",
          `${(<JavaScriptArguments>this.arguments_).typePoolProbability}`,
        ],
        [
          "Use Statement Pool Values",
          String((<JavaScriptArguments>this.arguments_).statementPool),
        ],
        [
          "Use Statement Pool Probability",
          `${(<JavaScriptArguments>this.arguments_).statementPoolProbability}`,
        ],
      ],
      footers: ["", ""],
    };
    this.userInterface.printTable("MUTATION SETTINGS", mutationSettings);

    const typeSettings: TableObject = {
      headers: ["Setting", "Value"],
      rows: [
        [
          "Type Inference Mode",
          `${(<JavaScriptArguments>this.arguments_).typeInferenceMode}`,
        ],
        [
          "Incorporate Execution Information",
          String(
            (<JavaScriptArguments>this.arguments_)
              .incorporateExecutionInformation
          ),
        ],
        [
          "Random Type Probability",
          `${(<JavaScriptArguments>this.arguments_).randomTypeProbability}`,
        ],
      ],
      footers: ["", ""],
    };
    this.userInterface.printTable("Type SETTINGS", typeSettings);

    const directorySettings: TableObject = {
      headers: ["Setting", "Value"],
      rows: [
        ["Syntest Directory", `${this.arguments_.syntestDirectory}`],
        ["Temporary Directory", `${this.arguments_.tempSyntestDirectory}`],
        ["Target Root Directory", `${this.arguments_.targetRootDirectory}`],
      ],
      footers: ["", ""],
    };

    this.userInterface.printTable("DIRECTORY SETTINGS", directorySettings);

    JavaScriptLauncher.LOGGER.info("Instrumenting targets");
    const startInstrumentation = Date.now();
    const instrumenter = new Instrumenter();
    await instrumenter.instrumentAll(
      this.storageManager,
      this.rootContext,
      this.targets,
      this.arguments_.instrumentedDirectory
    );
    timeInMs = (Date.now() - startInstrumentation) / 1000;
    this.metricManager.recordProperty(
      PropertyName.INSTRUMENTATION_TIME,
      `${timeInMs}`
    );

    const startTypeResolving = Date.now();
    JavaScriptLauncher.LOGGER.info("Extracting types");
    this.rootContext.getAllElements();
    this.rootContext.getAllRelations();
    this.rootContext.getAllObjectTypes();
    JavaScriptLauncher.LOGGER.info("Resolving types");
    this.rootContext.resolveTypes();
    timeInMs = (Date.now() - startTypeResolving) / 1000;
    this.metricManager.recordProperty(
      PropertyName.TYPE_RESOLVE_TIME,
      `${timeInMs}`
    );

    timeInMs = (Date.now() - startPreProcessing) / 1000;
    this.metricManager.recordProperty(
      PropertyName.PREPROCESS_TIME,
      `${timeInMs}`
    );

    this.decoder = new JavaScriptDecoder(this.arguments_.targetRootDirectory);
    const executionInformationIntegrator = new ExecutionInformationIntegrator(
      this.rootContext.getTypeModel()
    );
    this.runner = new JavaScriptRunner(
      this.storageManager,
      this.decoder,
      executionInformationIntegrator,
      this.arguments_.testDirectory,
      (<JavaScriptArguments>this.arguments_).executionTimeout,
      (<JavaScriptArguments>this.arguments_).testTimeout,
      (<JavaScriptArguments>this.arguments_).silenceTestOutput
    );

    JavaScriptLauncher.LOGGER.info("Preprocessing done");
  }

  async process(): Promise<void> {
    JavaScriptLauncher.LOGGER.info("Processing started");
    const start = Date.now();

    for (const target of this.targets) {
      JavaScriptLauncher.LOGGER.info(`Processing ${target.name}`);
      const archive = await this.testTarget(this.rootContext, target);
      this.archives.set(target, archive);
    }
    JavaScriptLauncher.LOGGER.info("Processing done");
    const timeInMs = (Date.now() - start) / 1000;
    this.metricManager.recordProperty(PropertyName.PROCESS_TIME, `${timeInMs}`);
  }

  async postprocess(): Promise<void> {
    JavaScriptLauncher.LOGGER.info("Postprocessing started");
    const start = Date.now();
    const testSplitter = new TestSplitting(this.runner);
    const objectives = new Map<Target, ObjectiveFunction<JavaScriptTestCase>[]>(
      [...this.archives.entries()].map(([target, archive]) => [
        target,
        archive.getObjectives(),
      ])
    );
    let finalEncodings = new Map<Target, JavaScriptTestCase[]>(
      [...this.archives.entries()].map(([target, archive]) => [
        target,
        archive.getEncodings(),
      ])
    );

    if (this.arguments_.testSplitting) {
      const start = Date.now();
      const before = [...finalEncodings.values()]
        .map((x) => x.length)
        .reduce((p, c) => p + c);
      JavaScriptLauncher.LOGGER.info("Splitting started");
      finalEncodings = await testSplitter.testSplitting(finalEncodings);

      const timeInMs = (Date.now() - start) / 1000;
      const after = [...finalEncodings.values()]
        .map((x) => x.length)
        .reduce((p, c) => p + c);

      JavaScriptLauncher.LOGGER.info(
        `Splitting done took: ${timeInMs}, went from ${before} to ${after} test cases`
      );
      // this.metricManager.recordProperty(PropertyName., `${timeInMs}`); // TODO new metric
    }
    if (this.arguments_.testMinimization) {
      const start = Date.now();
      JavaScriptLauncher.LOGGER.info("Minimization started");
      const timeInMs = (Date.now() - start) / 1000;
      JavaScriptLauncher.LOGGER.info(`Minimization done, took: ${timeInMs}`);
      // this.metricManager.recordProperty(PropertyName., `${timeInMs}`); // TODO new metric
    }

    const secondaryObjectives = this.arguments_.secondaryObjectives.map(
      (secondaryObjective) => {
        return (<SecondaryObjectivePlugin<JavaScriptTestCase>>(
          this.moduleManager.getPlugin(
            PluginType.SecondaryObjective,
            secondaryObjective
          )
        )).createSecondaryObjective();
      }
    );

    const startDeduplication = Date.now();
    const before = [...finalEncodings.values()]
      .map((x) => x.length)
      .reduce((p, c) => p + c);
    JavaScriptLauncher.LOGGER.info("De-Duplication started");

    const deDuplicator = new DeDuplicator();
    const newArchives = deDuplicator.deDuplicate(
      secondaryObjectives,
      objectives,
      finalEncodings
    );

    const timeInMsDeDuplication = (Date.now() - startDeduplication) / 1000;
    const after = [...newArchives.values()]
      .map((x) => x.size)
      .reduce((p, c) => p + c);

    JavaScriptLauncher.LOGGER.info(
      `De-Duplication done took: ${timeInMsDeDuplication}, went from ${before} to ${after} test cases`
    );

    if (this.arguments_.metaComments) {
      addMetaComments(newArchives);
    }

    finalEncodings = new Map<Target, JavaScriptTestCase[]>(
      [...newArchives.entries()].map(([target, archive]) => {
<<<<<<< HEAD
=======
        console.log("archive size", archive.size);
>>>>>>> 7099810d
        return [target, archive.getEncodings()];
      })
    );

    const suiteBuilder = new JavaScriptSuiteBuilder(
      this.storageManager,
      this.decoder,
      this.runner
    );

    // TODO fix hardcoded paths
    await suiteBuilder.runSuite(
      finalEncodings,
      "../instrumented",
      this.arguments_.testDirectory,
      true,
      false
    );

    // reset states
    this.storageManager.clearTemporaryDirectory([
      this.arguments_.testDirectory,
    ]);

    const { stats, instrumentationData } = await suiteBuilder.runSuite(
      finalEncodings,
      "../instrumented",
      this.arguments_.testDirectory,
      false,
      true
    );

    if (stats.failures > 0) {
      this.userInterface.printError("Test case has failed!");
    }

    this.userInterface.printHeader("SEARCH RESULTS");

    const table: TableObject = {
      headers: ["Target", "Statement", "Branch", "Function", "File"],
      rows: [],
      footers: ["Average"],
    };

    const overall = {
      branch: 0,
      statement: 0,
      function: 0,
    };
    let totalBranches = 0;
    let totalStatements = 0;
    let totalFunctions = 0;
    for (const file of Object.keys(instrumentationData)) {
      const target = this.targets.find(
        (target: Target) => target.path === file
      );
      if (!target) {
        continue;
      }

      const data = instrumentationData[file];

      const summary = {
        branch: 0,
        statement: 0,
        function: 0,
      };

      for (const statementKey of Object.keys(data.s)) {
        summary["statement"] += data.s[statementKey] ? 1 : 0;
        overall["statement"] += data.s[statementKey] ? 1 : 0;
      }

      for (const branchKey of Object.keys(data.b)) {
        summary["branch"] += data.b[branchKey][0] ? 1 : 0;
        overall["branch"] += data.b[branchKey][0] ? 1 : 0;
        summary["branch"] += data.b[branchKey][1] ? 1 : 0;
        overall["branch"] += data.b[branchKey][1] ? 1 : 0;
      }

      for (const functionKey of Object.keys(data.f)) {
        summary["function"] += data.f[functionKey] ? 1 : 0;
        overall["function"] += data.f[functionKey] ? 1 : 0;
      }

      totalStatements += Object.keys(data.s).length;
      totalBranches += Object.keys(data.b).length * 2;
      totalFunctions += Object.keys(data.f).length;

      table.rows.push([
        `${path.basename(target.path)}: ${target.name}`,
        `${summary["statement"]} / ${Object.keys(data.s).length}`,
        `${summary["branch"]} / ${Object.keys(data.b).length * 2}`,
        `${summary["function"]} / ${Object.keys(data.f).length}`,
        target.path,
      ]);
    }

    this.metricManager.recordProperty(
      PropertyName.BRANCHES_COVERED,
      `${overall["branch"]}`
    );
    this.metricManager.recordProperty(
      PropertyName.STATEMENTS_COVERED,
      `${overall["statement"]}`
    );
    this.metricManager.recordProperty(
      PropertyName.FUNCTIONS_COVERED,
      `${overall["function"]}`
    );
    this.metricManager.recordProperty(
      PropertyName.BRANCHES_TOTAL,
      `${totalBranches}`
    );
    this.metricManager.recordProperty(
      PropertyName.STATEMENTS_TOTAL,
      `${totalStatements}`
    );
    this.metricManager.recordProperty(
      PropertyName.FUNCTIONS_TOTAL,
      `${totalFunctions}`
    );

    // other results
    this.metricManager.recordProperty(
      PropertyName.ARCHIVE_SIZE,
      `${this.archives.size}`
    );
    this.metricManager.recordProperty(
      PropertyName.MINIMIZED_ARCHIVE_SIZE,
      `${this.archives.size}`
    );

    overall["statement"] /= totalStatements;
    if (totalStatements === 0) overall["statement"] = 1;

    overall["branch"] /= totalBranches;
    if (totalBranches === 0) overall["branch"] = 1;

    overall["function"] /= totalFunctions;
    if (totalFunctions === 0) overall["function"] = 1;

    table.footers.push(
      `${overall["statement"] * 100} %`,
      `${overall["branch"] * 100} %`,
      `${overall["function"] * 100} %`,
      ""
    );

    const originalSourceDirectory = path
      .join(
        "../../",
        path.relative(process.cwd(), this.arguments_.targetRootDirectory)
      )
      .replace(path.basename(this.arguments_.targetRootDirectory), "");

    this.userInterface.printTable("Coverage", table);

    // create final suite
    await suiteBuilder.runSuite(
      finalEncodings,
      originalSourceDirectory,
      this.arguments_.testDirectory,
      false,
      true,
      true
    );
    JavaScriptLauncher.LOGGER.info("Postprocessing done");
    const timeInMs = (Date.now() - start) / 1000;
    this.metricManager.recordProperty(
      PropertyName.POSTPROCESS_TIME,
      `${timeInMs}`
    );
  }

  private async testTarget(
    rootContext: RootContext,
    target: Target
  ): Promise<Archive<JavaScriptTestCase>> {
    JavaScriptLauncher.LOGGER.info(
      `Testing target ${target.name} in ${target.path}`
    );
    const currentSubject = new JavaScriptSubject(
      target,
      this.rootContext,
      (<JavaScriptArguments>this.arguments_).syntaxForgiving,
      this.arguments_.stringAlphabet
    );

    const rootTargets = currentSubject
      .getActionableTargets()
      .filter((target) => isExported(target));

    if (rootTargets.length === 0) {
      JavaScriptLauncher.LOGGER.info(
        `No actionable exported root targets found for ${target.name} in ${target.path}`
      );
      // report skipped
      return new Archive();
    }

    const constantPoolManager = rootContext.getConstantPoolManager(target.path);

    const sampler = new JavaScriptRandomSampler(
      currentSubject,
      constantPoolManager,
      (<JavaScriptArguments>this.arguments_).constantPool,
      (<JavaScriptArguments>this.arguments_).constantPoolProbability,
      (<JavaScriptArguments>this.arguments_).typePool,
      (<JavaScriptArguments>this.arguments_).typePoolProbability,
      (<JavaScriptArguments>this.arguments_).statementPool,
      (<JavaScriptArguments>this.arguments_).statementPoolProbability,

      (<JavaScriptArguments>this.arguments_).typeInferenceMode,
      (<JavaScriptArguments>this.arguments_).randomTypeProbability,
      (<JavaScriptArguments>this.arguments_).incorporateExecutionInformation,
      this.arguments_.maxActionStatements,
      this.arguments_.stringAlphabet,
      this.arguments_.stringMaxLength,
      this.arguments_.deltaMutationProbability,
      this.arguments_.exploreIllegalValues
    );
    sampler.rootContext = rootContext;

    const secondaryObjectives = this.arguments_.secondaryObjectives.map(
      (secondaryObjective) => {
        return (<SecondaryObjectivePlugin<JavaScriptTestCase>>(
          this.moduleManager.getPlugin(
            PluginType.SecondaryObjective,
            secondaryObjective
          )
        )).createSecondaryObjective();
      }
    );

    const objectiveManager = (<ObjectiveManagerPlugin<JavaScriptTestCase>>(
      this.moduleManager.getPlugin(
        PluginType.ObjectiveManager,
        this.arguments_.objectiveManager
      )
    )).createObjectiveManager({
      runner: this.runner,
      secondaryObjectives: secondaryObjectives,
      exceptionObjectivesEnabled: this.arguments_.exceptionObjectives,
    });

    const crossover = (<CrossoverPlugin<JavaScriptTestCase>>(
      this.moduleManager.getPlugin(
        PluginType.Crossover,
        this.arguments_.crossover
      )
    )).createCrossoverOperator({
      crossoverEncodingProbability: this.arguments_.crossoverProbability,
      crossoverStatementProbability:
        this.arguments_.multiPointCrossoverProbability,
    });

    const procreation = (<ProcreationPlugin<JavaScriptTestCase>>(
      this.moduleManager.getPlugin(
        PluginType.Procreation,
        this.arguments_.procreation
      )
    )).createProcreationOperator({
      crossover: crossover,
      mutateFunction: (
        sampler: EncodingSampler<JavaScriptTestCase>,
        encoding: JavaScriptTestCase
      ) => {
        return encoding.mutate(<JavaScriptTestCaseSampler>(<unknown>sampler));
      },
      sampler: sampler,
    });

    const algorithm = (<SearchAlgorithmPlugin<JavaScriptTestCase>>(
      this.moduleManager.getPlugin(
        PluginType.SearchAlgorithm,
        this.arguments_.searchAlgorithm
      )
    )).createSearchAlgorithm({
      objectiveManager: objectiveManager,
      encodingSampler: sampler,
      procreation: procreation,
      populationSize: this.arguments_.populationSize,
    });

    this.storageManager.clearTemporaryDirectory([
      this.arguments_.testDirectory,
    ]);

    // allocate budget manager
    const iterationBudget = new IterationBudget(this.arguments_.iterations);
    const evaluationBudget = new EvaluationBudget(this.arguments_.evaluations);
    const searchBudget = new SearchTimeBudget(this.arguments_.searchTime);
    const totalTimeBudget = new TotalTimeBudget(this.arguments_.totalTime);
    const budgetManager = new BudgetManager();
    budgetManager.addBudget(BudgetType.ITERATION, iterationBudget);
    budgetManager.addBudget(BudgetType.EVALUATION, evaluationBudget);
    budgetManager.addBudget(BudgetType.SEARCH_TIME, searchBudget);
    budgetManager.addBudget(BudgetType.TOTAL_TIME, totalTimeBudget);

    // Termination
    const terminationManager = new TerminationManager();

    for (const trigger of this.arguments_.terminationTriggers) {
      terminationManager.addTrigger(
        (<TerminationTriggerPlugin>(
          this.moduleManager.getPlugin(PluginType.TerminationTrigger, trigger)
        )).createTerminationTrigger({
          objectiveManager: objectiveManager,
          encodingSampler: sampler,
          runner: this.runner,
          crossover: crossover,
          populationSize: this.arguments_.populationSize,
        })
      );
    }

    // This searches for a covering population
    const archive = await algorithm.search(
      currentSubject,
      budgetManager,
      terminationManager
    );

    if (this.coveredInPath.has(target.path)) {
      archive.merge(this.coveredInPath.get(target.path));
      this.coveredInPath.set(target.path, archive);
    } else {
      this.coveredInPath.set(target.path, archive);
    }

    this.storageManager.clearTemporaryDirectory([this.arguments_.logDirectory]);
    this.storageManager.clearTemporaryDirectory([
      this.arguments_.testDirectory,
    ]);

    // timing and iterations/evaluations
    this.metricManager.recordProperty(
      PropertyName.TOTAL_TIME,
      `${budgetManager.getBudgetObject(BudgetType.TOTAL_TIME).getUsedBudget()}`
    );
    this.metricManager.recordProperty(
      PropertyName.SEARCH_TIME,
      `${budgetManager.getBudgetObject(BudgetType.SEARCH_TIME).getUsedBudget()}`
    );
    this.metricManager.recordProperty(
      PropertyName.EVALUATIONS,
      `${budgetManager.getBudgetObject(BudgetType.EVALUATION).getUsedBudget()}`
    );
    this.metricManager.recordProperty(
      PropertyName.ITERATIONS,
      `${budgetManager.getBudgetObject(BudgetType.ITERATION).getUsedBudget()}`
    );

    JavaScriptLauncher.LOGGER.info(
      `Finished testing target ${target.name} in ${target.path}`
    );
    return archive;
  }

  // eslint-disable-next-line @typescript-eslint/require-await
  async exit(): Promise<void> {
    JavaScriptLauncher.LOGGER.info("Exiting");
    if (this.runner && this.runner.process) {
      this.runner.process.kill();
    }
    // TODO should be cleanup step in tool
    // Finish
    // JavaScriptLauncher.LOGGER.info("Deleting temporary directories");
    // this.storageManager.deleteTemporaryDirectories([
    //   [this.arguments_.testDirectory],
    //   [this.arguments_.logDirectory],
    //   [this.arguments_.instrumentedDirectory],
    // ]);

    // this.storageManager.deleteMainTemporary();
  }
}<|MERGE_RESOLUTION|>--- conflicted
+++ resolved
@@ -79,17 +79,10 @@
 } from "@syntest/search-javascript";
 import { StorageManager } from "@syntest/storage";
 
-<<<<<<< HEAD
-import { TestCommandOptions } from "./commands/test.js";
-import { DeDuplicator } from "./workflows/DeDuplicator.js";
-import { addMetaComments } from "./workflows/MetaComment.js";
-import { TestSplitting } from "./workflows/TestSplitter.js";
-=======
 import { TestCommandOptions } from "./commands/test";
 import { DeDuplicator } from "./workflows/DeDuplicator";
 import { addMetaComments } from "./workflows/MetaComment";
 import { TestSplitting } from "./workflows/TestSplitter";
->>>>>>> 7099810d
 
 export type JavaScriptArguments = ArgumentsObject & TestCommandOptions;
 export class JavaScriptLauncher extends Launcher {
@@ -557,10 +550,6 @@
 
     finalEncodings = new Map<Target, JavaScriptTestCase[]>(
       [...newArchives.entries()].map(([target, archive]) => {
-<<<<<<< HEAD
-=======
-        console.log("archive size", archive.size);
->>>>>>> 7099810d
         return [target, archive.getEncodings()];
       })
     );
