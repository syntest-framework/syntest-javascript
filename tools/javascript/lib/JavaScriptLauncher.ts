/*
 * Copyright 2020-2023 SynTest contributors
 *
 * This file is part of SynTest Framework - SynTest Javascript.
 *
 * Licensed under the Apache License, Version 2.0 (the "License");
 * you may not use this file except in compliance with the License.
 * You may obtain a copy of the License at
 *
 *     http://www.apache.org/licenses/LICENSE-2.0
 *
 * Unless required by applicable law or agreed to in writing, software
 * distributed under the License is distributed on an "AS IS" BASIS,
 * WITHOUT WARRANTIES OR CONDITIONS OF ANY KIND, either express or implied.
 * See the License for the specific language governing permissions and
 * limitations under the License.
 */

import * as path from "node:path";

import {
  AbstractSyntaxTreeFactory,
  ConstantPoolFactory,
  ControlFlowGraphFactory,
  DependencyFactory,
  ExportFactory,
  InferenceTypeModelFactory,
  isExported,
  RootContext,
  Target,
  TargetFactory,
  TypeExtractor,
  TypeModelFactory,
} from "@syntest/analysis-javascript";
import {
  ArgumentsObject,
  CrossoverPlugin,
  FileSelector,
  Launcher,
  ObjectiveManagerPlugin,
  PluginType,
  ProcreationPlugin,
  PropertyName,
  SearchAlgorithmPlugin,
  SecondaryObjectivePlugin,
  TargetSelector,
  TerminationTriggerPlugin,
} from "@syntest/base-language";
import {
  ItemizationItem,
  TableObject,
  UserInterface,
} from "@syntest/cli-graphics";
import { isFailure, unwrap } from "@syntest/diagnostics";
import { Instrumenter } from "@syntest/instrumentation-javascript";
import { getLogger, Logger } from "@syntest/logging";
import { MetricManager } from "@syntest/metric";
import { ModuleManager } from "@syntest/module";
import {
  ApproachLevelCalculator,
  Archive,
  BudgetManager,
  BudgetType,
  EncodingSampler,
  EvaluationBudget,
  extractBranchObjectivesFromProgram,
  extractFunctionObjectivesFromProgram,
  extractPathObjectivesFromProgram,
  IterationBudget,
  ObjectiveFunction,
  SearchTimeBudget,
  TerminationManager,
  TotalTimeBudget,
} from "@syntest/search";
import {
  BranchDistanceCalculator,
  ExecutionInformationIntegrator,
  JavaScriptDecoder,
  JavaScriptRandomSampler,
  JavaScriptRunner,
  JavaScriptSubject,
  JavaScriptSuiteBuilder,
  JavaScriptTestCase,
  JavaScriptTestCaseSampler,
} from "@syntest/search-javascript";
import { StorageManager } from "@syntest/storage";

import { TestCommandOptions } from "./commands/test";
import { DeDuplicator } from "./workflows/DeDuplicator";
import { addMetaComments } from "./workflows/MetaComment";
import { TestSplitting } from "./workflows/TestSplitter";

export type JavaScriptArguments = ArgumentsObject & TestCommandOptions;
export class JavaScriptLauncher extends Launcher<JavaScriptArguments> {
<<<<<<< HEAD
  protected static override LOGGER: Logger;
=======
  private static LOGGER: Logger;
>>>>>>> 687cb5b0

  private targets: Target[];

  private rootContext: RootContext;
  private archives: Map<Target, Archive<JavaScriptTestCase>>;

  private coveredInPath = new Map<string, Archive<JavaScriptTestCase>>();

  private decoder: JavaScriptDecoder;
  private runner: JavaScriptRunner;

  constructor(
    arguments_: JavaScriptArguments,
    moduleManager: ModuleManager,
    metricManager: MetricManager,
    storageManager: StorageManager,
    userInterface: UserInterface
  ) {
    super(
      arguments_,
      moduleManager,
      metricManager,
      storageManager,
      userInterface
    );
    JavaScriptLauncher.LOGGER = getLogger(JavaScriptLauncher.name);
    this.archives = new Map();
  }

  // eslint-disable-next-line @typescript-eslint/require-await
  async initialize(): Promise<void> {
    JavaScriptLauncher.LOGGER.info("Initialization started");
    const start = Date.now();

    this.metricManager.recordProperty(
      PropertyName.CONSTANT_POOL_ENABLED,
      `${this.arguments_.constantPool.toString()}`
    );
    this.metricManager.recordProperty(
      PropertyName.CONSTANT_POOL_PROBABILITY,
<<<<<<< HEAD
      `${this.arguments_.constantPoolProbability.toString()}`
=======
      `${((
        this.arguments_
      )).constantPoolProbability.toString()}`
>>>>>>> 687cb5b0
    );

    this.storageManager.deleteTemporaryDirectories([
      [this.arguments_.testDirectory],
      [this.arguments_.logDirectory],
      [this.arguments_.instrumentedDirectory],
    ]);

    JavaScriptLauncher.LOGGER.info("Creating directories");
    this.storageManager.createDirectories([
      [this.arguments_.testDirectory],
      [this.arguments_.statisticsDirectory],
      [this.arguments_.logDirectory],
    ]);

    JavaScriptLauncher.LOGGER.info("Creating temp directories");
    this.storageManager.createDirectories(
      [
        [this.arguments_.testDirectory],
        [this.arguments_.logDirectory],
        [this.arguments_.instrumentedDirectory],
      ],
      true
    );

    const abstractSyntaxTreeFactory = new AbstractSyntaxTreeFactory();
    const targetFactory = new TargetFactory(this.arguments_.syntaxForgiving);
    const controlFlowGraphFactory = new ControlFlowGraphFactory(
      this.arguments_.syntaxForgiving
    );
    const dependencyFactory = new DependencyFactory(
      this.arguments_.syntaxForgiving
    );
    const exportFactory = new ExportFactory(this.arguments_.syntaxForgiving);
    const typeExtractor = new TypeExtractor(this.arguments_.syntaxForgiving);
    const typeResolver: TypeModelFactory = new InferenceTypeModelFactory();
    const constantPoolFactory = new ConstantPoolFactory(
      this.arguments_.syntaxForgiving
    );

    const fileSelector = new FileSelector();
    const targetFiles = fileSelector.loadFilePaths(
      this.arguments_.targetInclude,
      this.arguments_.targetExclude
    );

    if (this.arguments_.analysisInclude.length === 0) {
      JavaScriptLauncher.LOGGER.warn(
        "'analysis-include' config parameter is empty so we only use the target files for analysis"
      );
    }

    for (const target of targetFiles) {
      if (this.arguments_.analysisExclude.includes(target)) {
        throw new Error(
          `Target files cannot be excluded from analysis. Target file: ${target}`
        );
      }
    }

    const analysisFiles = fileSelector.loadFilePaths(
      [...targetFiles, ...this.arguments_.analysisInclude],
      this.arguments_.analysisExclude
    );

    this.rootContext = new RootContext(
      this.arguments_.targetRootDirectory,
      targetFiles,
      analysisFiles,
      abstractSyntaxTreeFactory,
      controlFlowGraphFactory,
      targetFactory,
      dependencyFactory,
      exportFactory,
      typeExtractor,
      typeResolver,
      constantPoolFactory
    );

    this.userInterface.printHeader("GENERAL INFO");

    const timeInMs = (Date.now() - start) / 1000;
    this.metricManager.recordProperty(
      PropertyName.INITIALIZATION_TIME,
      `${timeInMs}`
    );

    JavaScriptLauncher.LOGGER.info("Initialization done");
  }

  async preprocess(): Promise<void> {
    JavaScriptLauncher.LOGGER.info("Preprocessing started");
    const startPreProcessing = Date.now();

    const startTargetSelection = Date.now();
    const targetSelector = new TargetSelector(this.rootContext);
    this.targets = targetSelector.loadTargets(
      this.arguments_.targetInclude,
      this.arguments_.targetExclude
    );
    let timeInMs = (Date.now() - startTargetSelection) / 1000;
    this.metricManager.recordProperty(
      PropertyName.TARGET_LOAD_TIME,
      `${timeInMs}`
    );

    if (this.targets.length === 0) {
      // Shut server down
      this.userInterface.printError(
        `No targets where selected! Try changing the 'target-include' parameter`
      );
      await this.exit();
      // eslint-disable-next-line unicorn/no-process-exit
      process.exit();
    }

    const itemization: ItemizationItem[] = [];

    for (const target of this.targets) {
      itemization.push({
        text: `${target.path}: ${target.name} #${target.subTargets.length}`,
        subItems: target.subTargets.map((subtarget) => {
          return {
            text: `${subtarget.type} ${subtarget.id}`,
          };
        }),
      });
    }

    this.userInterface.printItemization("TARGETS", itemization);

    const selectionSettings: TableObject = {
      headers: ["Setting", "Value"],
      rows: [
        ["Target Root Directory", this.arguments_.targetRootDirectory],
        ["Target Include", `${this.arguments_.targetInclude.join(", ")}`],
        ["Target Exclude", `${this.arguments_.targetExclude.join(", ")}`],
        ["Analysis Include", `${this.arguments_.analysisInclude.join(", ")}`],
        ["Analysis Exclude", `${this.arguments_.analysisExclude.join(", ")}`],
      ],
    };
    this.userInterface.printTable("SELECTION SETTINGS", selectionSettings);

    const settings: TableObject = {
      headers: ["Setting", "Value"],
      rows: [
        ["Preset", this.arguments_.preset],
        ["Search Algorithm", this.arguments_.searchAlgorithm],
        ["Population Size", `${this.arguments_.populationSize}`],
        ["Objective Manager", `${this.arguments_.objectiveManager}`],
        [
          "Secondary Objectives",
          `[${this.arguments_.secondaryObjectives.join(", ")}]`,
        ],
        ["Procreation Operator", `${this.arguments_.procreation}`],
        ["Crossover Operator", `${this.arguments_.crossover}`],
        ["Sampling Operator", `${this.arguments_.sampler}`],
        [
          "Termination Triggers",
          `[${this.arguments_.terminationTriggers.join(", ")}]`,
        ],
        ["Test Minimization Enabled", String(this.arguments_.testMinimization)],

        ["Seed", `${this.arguments_.randomSeed.toString()}`],
      ],
    };

    this.userInterface.printTable("SETTINGS", settings);

    const budgetSettings: TableObject = {
      headers: ["Setting", "Value"],
      rows: [
        ["Iteration Budget", `${this.arguments_.iterations} iterations`],
        ["Evaluation Budget", `${this.arguments_.evaluations} evaluations`],
        ["Search Time Budget", `${this.arguments_.searchTime} seconds`],
        ["Total Time Budget", `${this.arguments_.totalTime} seconds`],
      ],
    };

    this.userInterface.printTable("BUDGET SETTINGS", budgetSettings);

    const mutationSettings: TableObject = {
      headers: ["Setting", "Value"],
      rows: [
        [
          "Delta Mutation Probability",
          `${this.arguments_.deltaMutationProbability}`,
        ],
        ["Crossover Probability", `${this.arguments_.crossoverProbability}`],
        [
          "Multi-point Crossover Probability",
          `${this.arguments_.multiPointCrossoverProbability}`,
        ],
        // sampling
        ["Max Depth", `${this.arguments_.maxDepth}`],
        ["Max Action Statements", `${this.arguments_.maxActionStatements}`],
        [
          "Explore Illegal Values",
          String(this.arguments_.exploreIllegalValues),
        ],
        ["Use Constant Pool Values", String(this.arguments_.constantPool)],
        [
          "Use Constant Pool Probability",
          `${this.arguments_.constantPoolProbability}`,
        ],
        ["Use Type Pool Values", String(this.arguments_.typePool)],
        ["Use Type Pool Probability", `${this.arguments_.typePoolProbability}`],
        ["Use Statement Pool Values", String(this.arguments_.statementPool)],
        [
          "Use Statement Pool Probability",
          `${this.arguments_.statementPoolProbability}`,
        ],
      ],
    };
    this.userInterface.printTable("MUTATION SETTINGS", mutationSettings);

    const typeSettings: TableObject = {
      headers: ["Setting", "Value"],
      rows: [
        ["Type Inference Mode", `${this.arguments_.typeInferenceMode}`],
        [
          "Incorporate Execution Information",
          String(this.arguments_.incorporateExecutionInformation),
        ],
        ["Random Type Probability", `${this.arguments_.randomTypeProbability}`],
      ],
    };
    this.userInterface.printTable("Type SETTINGS", typeSettings);

    const directorySettings: TableObject = {
      headers: ["Setting", "Value"],
      rows: [
        ["Syntest Directory", `${this.arguments_.syntestDirectory}`],
        ["Temporary Directory", `${this.arguments_.tempSyntestDirectory}`],
        ["Target Root Directory", `${this.arguments_.targetRootDirectory}`],
      ],
    };

    this.userInterface.printTable("DIRECTORY SETTINGS", directorySettings);

    JavaScriptLauncher.LOGGER.info("Instrumenting targets");
    const startInstrumentation = Date.now();
    const instrumenter = new Instrumenter();
    await instrumenter.instrumentAll(
      this.storageManager,
      this.rootContext,
      this.targets,
      this.arguments_.instrumentedDirectory
    );
    timeInMs = (Date.now() - startInstrumentation) / 1000;
    this.metricManager.recordProperty(
      PropertyName.INSTRUMENTATION_TIME,
      `${timeInMs}`
    );

    const startTypeResolving = Date.now();
    JavaScriptLauncher.LOGGER.info("Extracting types");
    this.rootContext.getAllElements();
    this.rootContext.getAllRelations();
    this.rootContext.getAllObjectTypes();
    JavaScriptLauncher.LOGGER.info("Resolving types");
    this.rootContext.resolveTypes();
    timeInMs = (Date.now() - startTypeResolving) / 1000;
    this.metricManager.recordProperty(
      PropertyName.TYPE_RESOLVE_TIME,
      `${timeInMs}`
    );

    timeInMs = (Date.now() - startPreProcessing) / 1000;
    this.metricManager.recordProperty(
      PropertyName.PREPROCESS_TIME,
      `${timeInMs}`
    );

    this.decoder = new JavaScriptDecoder(this.arguments_.targetRootDirectory);
    const executionInformationIntegrator = new ExecutionInformationIntegrator(
      this.rootContext.getTypeModel()
    );
    this.runner = new JavaScriptRunner(
      this.storageManager,
      this.decoder,
      executionInformationIntegrator,
      this.arguments_.testDirectory,
      this.arguments_.executionTimeout,
      this.arguments_.testTimeout,
      this.arguments_.silenceTestOutput
    );

    JavaScriptLauncher.LOGGER.info("Preprocessing done");
  }

  async process(): Promise<void> {
    JavaScriptLauncher.LOGGER.info("Processing started");
    const start = Date.now();

    for (const target of this.targets) {
      JavaScriptLauncher.LOGGER.info(`Processing ${target.name}`);
      const archive = await this.testTarget(this.rootContext, target);
      this.archives.set(target, archive);
    }
    JavaScriptLauncher.LOGGER.info("Processing done");
    const timeInMs = (Date.now() - start) / 1000;
    this.metricManager.recordProperty(PropertyName.PROCESS_TIME, `${timeInMs}`);
  }

  async postprocess(): Promise<void> {
    this.userInterface.printHeader("Postprocessing started");
    JavaScriptLauncher.LOGGER.info("Postprocessing started");
    const start = Date.now();
    const testSplitter = new TestSplitting(this.runner);
    const objectives = new Map<Target, ObjectiveFunction<JavaScriptTestCase>[]>(
      [...this.archives.entries()].map(([target, archive]) => [
        target,
        archive.getObjectives(),
      ])
    );
    let finalEncodings = new Map<Target, JavaScriptTestCase[]>(
      [...this.archives.entries()].map(([target, archive]) => [
        target,
        archive.getEncodings(),
      ])
    );

    if (this.arguments_.testSplitting) {
      const start = Date.now();
      const before = [...finalEncodings.values()]
        .map((x) => x.length)
        .reduce((p, c) => p + c);
      JavaScriptLauncher.LOGGER.info("Splitting started");
      finalEncodings = await testSplitter.testSplitting(finalEncodings);

      const timeInMs = (Date.now() - start) / 1000;
      const after = [...finalEncodings.values()]
        .map((x) => x.length)
        .reduce((p, c) => p + c);

      JavaScriptLauncher.LOGGER.info(
        `Splitting done took: ${timeInMs}, went from ${before} to ${after} test cases`
      );
      this.userInterface.printSuccess(
        `Splitting done took: ${timeInMs}, went from ${before} to ${after} test cases`
      );

      // this.metricManager.recordProperty(PropertyName., `${timeInMs}`); // TODO new metric
    }
    if (this.arguments_.testMinimization) {
      const start = Date.now();
      JavaScriptLauncher.LOGGER.info("Minimization started");
      const timeInMs = (Date.now() - start) / 1000;
      JavaScriptLauncher.LOGGER.info(`Minimization done, took: ${timeInMs}`);
      // this.metricManager.recordProperty(PropertyName., `${timeInMs}`); // TODO new metric
    }

    const secondaryObjectives = this.arguments_.secondaryObjectives.map(
      (secondaryObjective) => {
        return (<SecondaryObjectivePlugin<JavaScriptTestCase>>(
          this.moduleManager.getPlugin(
            PluginType.SecondaryObjective,
            secondaryObjective
          )
        )).createSecondaryObjective();
      }
    );

    const startDeduplication = Date.now();
    const before = [...finalEncodings.values()]
      .map((x) => x.length)
      .reduce((p, c) => p + c);
    JavaScriptLauncher.LOGGER.info("De-Duplication started");

    const deDuplicator = new DeDuplicator();
    const newArchives = deDuplicator.deDuplicate(
      secondaryObjectives,
      objectives,
      finalEncodings
    );

    const timeInMsDeDuplication = (Date.now() - startDeduplication) / 1000;
    const after = [...newArchives.values()]
      .map((x) => x.size)
      .reduce((p, c) => p + c);

    JavaScriptLauncher.LOGGER.info(
      `De-Duplication done took: ${timeInMsDeDuplication}, went from ${before} to ${after} test cases`
    );
    this.userInterface.printSuccess(
      `De-Duplication done took: ${timeInMsDeDuplication}, went from ${before} to ${after} test cases`
    );

    if (this.arguments_.metaComments) {
      addMetaComments(newArchives);
    }

    finalEncodings = new Map<Target, JavaScriptTestCase[]>(
      [...newArchives.entries()].map(([target, archive]) => {
        return [target, archive.getEncodings()];
      })
    );

    const suiteBuilder = new JavaScriptSuiteBuilder(
      this.storageManager,
      this.decoder,
      this.runner
    );

    // TODO fix hardcoded paths
    await suiteBuilder.runSuite(
      finalEncodings,
      "../instrumented",
      this.arguments_.testDirectory,
      true,
      false
    );

    // reset states
    this.storageManager.clearTemporaryDirectory([
      this.arguments_.testDirectory,
    ]);

    const { stats, instrumentationData } = await suiteBuilder.runSuite(
      finalEncodings,
      "../instrumented",
      this.arguments_.testDirectory,
      false,
      true
    );

    if (stats.failures > 0) {
      this.userInterface.printError("Test case has failed!");
    }

    this.userInterface.printHeader("SEARCH RESULTS");

    const table: TableObject = {
      headers: ["Target", "Statement", "Branch", "Function", "File"],
      rows: [],
      footers: ["Average"],
    };

    const overall = {
      branch: 0,
      statement: 0,
      function: 0,
    };
    let totalBranches = 0;
    let totalStatements = 0;
    let totalFunctions = 0;
    for (const file of Object.keys(instrumentationData)) {
      const target = this.targets.find(
        (target: Target) => target.path === file
      );
      if (!target) {
        continue;
      }

      const data = instrumentationData[file];

      const summary = {
        branch: 0,
        statement: 0,
        function: 0,
      };

      for (const statementKey of Object.keys(data.s)) {
        summary["statement"] += data.s[statementKey] ? 1 : 0;
        overall["statement"] += data.s[statementKey] ? 1 : 0;
      }

      for (const branchKey of Object.keys(data.b)) {
        summary["branch"] += data.b[branchKey][0] ? 1 : 0;
        overall["branch"] += data.b[branchKey][0] ? 1 : 0;
        summary["branch"] += data.b[branchKey][1] ? 1 : 0;
        overall["branch"] += data.b[branchKey][1] ? 1 : 0;
      }

      for (const functionKey of Object.keys(data.f)) {
        summary["function"] += data.f[functionKey] ? 1 : 0;
        overall["function"] += data.f[functionKey] ? 1 : 0;
      }

      totalStatements += Object.keys(data.s).length;
      totalBranches += Object.keys(data.b).length * 2;
      totalFunctions += Object.keys(data.f).length;

      table.rows.push([
        `${path.basename(target.path)}: ${target.name}`,
        `${summary["statement"]} / ${Object.keys(data.s).length}`,
        `${summary["branch"]} / ${Object.keys(data.b).length * 2}`,
        `${summary["function"]} / ${Object.keys(data.f).length}`,
        target.path,
      ]);
    }

    this.metricManager.recordProperty(
      PropertyName.BRANCHES_COVERED,
      `${overall["branch"]}`
    );
    this.metricManager.recordProperty(
      PropertyName.STATEMENTS_COVERED,
      `${overall["statement"]}`
    );
    this.metricManager.recordProperty(
      PropertyName.FUNCTIONS_COVERED,
      `${overall["function"]}`
    );
    this.metricManager.recordProperty(
      PropertyName.BRANCHES_TOTAL,
      `${totalBranches}`
    );
    this.metricManager.recordProperty(
      PropertyName.STATEMENTS_TOTAL,
      `${totalStatements}`
    );
    this.metricManager.recordProperty(
      PropertyName.FUNCTIONS_TOTAL,
      `${totalFunctions}`
    );

    // other results
    this.metricManager.recordProperty(
      PropertyName.ARCHIVE_SIZE,
      `${this.archives.size}`
    );
    this.metricManager.recordProperty(
      PropertyName.MINIMIZED_ARCHIVE_SIZE,
      `${this.archives.size}`
    );

    overall["statement"] /= totalStatements;
    if (totalStatements === 0) overall["statement"] = 1;

    overall["branch"] /= totalBranches;
    if (totalBranches === 0) overall["branch"] = 1;

    overall["function"] /= totalFunctions;
    if (totalFunctions === 0) overall["function"] = 1;

    table.footers.push(
      `${overall["statement"] * 100} %`,
      `${overall["branch"] * 100} %`,
      `${overall["function"] * 100} %`,
      ""
    );

    const originalSourceDirectory = path
      .join(
        "../../",
        path.relative(process.cwd(), this.arguments_.targetRootDirectory)
      )
      .replace(path.basename(this.arguments_.targetRootDirectory), "");

    this.userInterface.printTable("Coverage", table);

    // create final suite
    await suiteBuilder.runSuite(
      finalEncodings,
      originalSourceDirectory,
      this.arguments_.testDirectory,
      false,
      true,
      true
    );
    JavaScriptLauncher.LOGGER.info("Postprocessing done");
    const timeInMs = (Date.now() - start) / 1000;
    this.metricManager.recordProperty(
      PropertyName.POSTPROCESS_TIME,
      `${timeInMs}`
    );
  }

  private async testTarget(
    rootContext: RootContext,
    target: Target
  ): Promise<Archive<JavaScriptTestCase>> {
    JavaScriptLauncher.LOGGER.info(
      `Testing target ${target.name} in ${target.path}`
    );

<<<<<<< HEAD
    const result = rootContext.getControlFlowProgram(target.path);

    if (isFailure(result)) throw result.error;

    const cfp = unwrap(result);

=======
    const cfp = rootContext.getControlFlowProgram(target.path);
>>>>>>> 687cb5b0
    const branchObjectives =
      extractBranchObjectivesFromProgram<JavaScriptTestCase>(
        cfp,
        new ApproachLevelCalculator(),
        new BranchDistanceCalculator(
          this.arguments_.syntaxForgiving,
          this.arguments_.stringAlphabet
        )
      );
<<<<<<< HEAD
    const pathObjectives = extractPathObjectivesFromProgram<JavaScriptTestCase>(
      cfp,
      new ApproachLevelCalculator(),
      new BranchDistanceCalculator(
        this.arguments_.syntaxForgiving,
        this.arguments_.stringAlphabet
      )
    );
=======
    const pathObjectives =
      extractPathObjectivesFromProgram<JavaScriptTestCase>(cfp);
>>>>>>> 687cb5b0
    const functionObjectives =
      extractFunctionObjectivesFromProgram<JavaScriptTestCase>(cfp);

    this.userInterface.printTable("Objective Counts", {
      headers: ["Type", "Count"],
      rows: [
        ["branch", `${branchObjectives.length}`],
        ["path", `${pathObjectives.length}`],
        ["function", `${functionObjectives.length}`],
      ],
    });

<<<<<<< HEAD
    const currentSubject = new JavaScriptSubject(target, [
      // ...branchObjectives,
      // ...functionObjectives,
=======
    const currentSubject = new JavaScriptSubject(target, this.rootContext, [
      ...branchObjectives,
      ...functionObjectives,
>>>>>>> 687cb5b0
      ...pathObjectives,
    ]);

    const rootTargets = currentSubject
      .getActionableTargets()
      .filter((target) => isExported(target));

    if (rootTargets.length === 0) {
      JavaScriptLauncher.LOGGER.info(
        `No actionable exported root targets found for ${target.name} in ${target.path}`
      );
      // report skipped
      return new Archive();
    }

    const constantPoolManagerResult = rootContext.getConstantPoolManager(
      target.path
    );

    if (isFailure(constantPoolManagerResult))
      throw constantPoolManagerResult.error;

    const constantPoolManager = unwrap(constantPoolManagerResult);

    const sampler = new JavaScriptRandomSampler(
      currentSubject,
      constantPoolManager,
      this.arguments_.constantPool,
      this.arguments_.constantPoolProbability,
      this.arguments_.typePool,
      this.arguments_.typePoolProbability,
      this.arguments_.statementPool,
      this.arguments_.statementPoolProbability,

      this.arguments_.typeInferenceMode,
      this.arguments_.randomTypeProbability,
      this.arguments_.incorporateExecutionInformation,
      this.arguments_.maxActionStatements,
      this.arguments_.stringAlphabet,
      this.arguments_.stringMaxLength,
      this.arguments_.deltaMutationProbability,
      this.arguments_.exploreIllegalValues
    );
    sampler.rootContext = rootContext;

    const secondaryObjectives = this.arguments_.secondaryObjectives.map(
      (secondaryObjective) => {
        return (<SecondaryObjectivePlugin<JavaScriptTestCase>>(
          this.moduleManager.getPlugin(
            PluginType.SecondaryObjective,
            secondaryObjective
          )
        )).createSecondaryObjective();
      }
    );

    const objectiveManager = (<ObjectiveManagerPlugin<JavaScriptTestCase>>(
      this.moduleManager.getPlugin(
        PluginType.ObjectiveManager,
        this.arguments_.objectiveManager
      )
    )).createObjectiveManager({
      runner: this.runner,
      secondaryObjectives: secondaryObjectives,
      exceptionObjectivesEnabled: this.arguments_.exceptionObjectives,
    });

    const crossover = (<CrossoverPlugin<JavaScriptTestCase>>(
      this.moduleManager.getPlugin(
        PluginType.Crossover,
        this.arguments_.crossover
      )
    )).createCrossoverOperator({
      crossoverEncodingProbability: this.arguments_.crossoverProbability,
      crossoverStatementProbability:
        this.arguments_.multiPointCrossoverProbability,
    });

    const procreation = (<ProcreationPlugin<JavaScriptTestCase>>(
      this.moduleManager.getPlugin(
        PluginType.Procreation,
        this.arguments_.procreation
      )
    )).createProcreationOperator({
      crossover: crossover,
      mutateFunction: (
        sampler: EncodingSampler<JavaScriptTestCase>,
        encoding: JavaScriptTestCase
      ) => {
        return encoding.mutate(<JavaScriptTestCaseSampler>(<unknown>sampler));
      },
      sampler: sampler,
    });

    const algorithm = (<SearchAlgorithmPlugin<JavaScriptTestCase>>(
      this.moduleManager.getPlugin(
        PluginType.SearchAlgorithm,
        this.arguments_.searchAlgorithm
      )
    )).createSearchAlgorithm({
      objectiveManager: objectiveManager,
      encodingSampler: sampler,
      procreation: procreation,
      populationSize: this.arguments_.populationSize,
    });

    this.storageManager.clearTemporaryDirectory([
      this.arguments_.testDirectory,
    ]);

    // allocate budget manager
    const iterationBudget = new IterationBudget(this.arguments_.iterations);
    const evaluationBudget = new EvaluationBudget(this.arguments_.evaluations);
    const searchBudget = new SearchTimeBudget(this.arguments_.searchTime);
    const totalTimeBudget = new TotalTimeBudget(this.arguments_.totalTime);
    const budgetManager = new BudgetManager();
    budgetManager.addBudget(BudgetType.ITERATION, iterationBudget);
    budgetManager.addBudget(BudgetType.EVALUATION, evaluationBudget);
    budgetManager.addBudget(BudgetType.SEARCH_TIME, searchBudget);
    budgetManager.addBudget(BudgetType.TOTAL_TIME, totalTimeBudget);

    // Termination
    const terminationManager = new TerminationManager();

    for (const trigger of this.arguments_.terminationTriggers) {
      terminationManager.addTrigger(
        (<TerminationTriggerPlugin>(
          this.moduleManager.getPlugin(PluginType.TerminationTrigger, trigger)
        )).createTerminationTrigger({
          objectiveManager: objectiveManager,
          encodingSampler: sampler,
          runner: this.runner,
          crossover: crossover,
          populationSize: this.arguments_.populationSize,
        })
      );
    }

    // This searches for a covering population
    const archive = await algorithm.search(
      currentSubject,
      budgetManager,
      terminationManager
    );

    if (this.coveredInPath.has(target.path)) {
      archive.merge(this.coveredInPath.get(target.path));
      this.coveredInPath.set(target.path, archive);
    } else {
      this.coveredInPath.set(target.path, archive);
    }

    this.storageManager.clearTemporaryDirectory([this.arguments_.logDirectory]);
    this.storageManager.clearTemporaryDirectory([
      this.arguments_.testDirectory,
    ]);

    // timing and iterations/evaluations
    this.metricManager.recordProperty(
      PropertyName.TOTAL_TIME,
      `${budgetManager.getBudgetObject(BudgetType.TOTAL_TIME).getUsedBudget()}`
    );
    this.metricManager.recordProperty(
      PropertyName.SEARCH_TIME,
      `${budgetManager.getBudgetObject(BudgetType.SEARCH_TIME).getUsedBudget()}`
    );
    this.metricManager.recordProperty(
      PropertyName.EVALUATIONS,
      `${budgetManager.getBudgetObject(BudgetType.EVALUATION).getUsedBudget()}`
    );
    this.metricManager.recordProperty(
      PropertyName.ITERATIONS,
      `${budgetManager.getBudgetObject(BudgetType.ITERATION).getUsedBudget()}`
    );

    JavaScriptLauncher.LOGGER.info(
      `Finished testing target ${target.name} in ${target.path}`
    );
    return archive;
  }

  // eslint-disable-next-line @typescript-eslint/require-await
  async exit(): Promise<void> {
    JavaScriptLauncher.LOGGER.info("Exiting");
    if (this.runner && this.runner.process) {
      this.runner.process.kill();
    }
    // TODO should be cleanup step in tool
    // Finish
    JavaScriptLauncher.LOGGER.info("Deleting temporary directories");
    this.storageManager.deleteTemporaryDirectories([
      [this.arguments_.testDirectory],
      [this.arguments_.logDirectory],
      [this.arguments_.instrumentedDirectory],
    ]);

    this.storageManager.deleteMainTemporary();
  }
}<|MERGE_RESOLUTION|>--- conflicted
+++ resolved
@@ -92,11 +92,7 @@
 
 export type JavaScriptArguments = ArgumentsObject & TestCommandOptions;
 export class JavaScriptLauncher extends Launcher<JavaScriptArguments> {
-<<<<<<< HEAD
   protected static override LOGGER: Logger;
-=======
-  private static LOGGER: Logger;
->>>>>>> 687cb5b0
 
   private targets: Target[];
 
@@ -137,13 +133,7 @@
     );
     this.metricManager.recordProperty(
       PropertyName.CONSTANT_POOL_PROBABILITY,
-<<<<<<< HEAD
       `${this.arguments_.constantPoolProbability.toString()}`
-=======
-      `${((
-        this.arguments_
-      )).constantPoolProbability.toString()}`
->>>>>>> 687cb5b0
     );
 
     this.storageManager.deleteTemporaryDirectories([
@@ -722,16 +712,12 @@
       `Testing target ${target.name} in ${target.path}`
     );
 
-<<<<<<< HEAD
     const result = rootContext.getControlFlowProgram(target.path);
 
     if (isFailure(result)) throw result.error;
 
     const cfp = unwrap(result);
 
-=======
-    const cfp = rootContext.getControlFlowProgram(target.path);
->>>>>>> 687cb5b0
     const branchObjectives =
       extractBranchObjectivesFromProgram<JavaScriptTestCase>(
         cfp,
@@ -741,7 +727,6 @@
           this.arguments_.stringAlphabet
         )
       );
-<<<<<<< HEAD
     const pathObjectives = extractPathObjectivesFromProgram<JavaScriptTestCase>(
       cfp,
       new ApproachLevelCalculator(),
@@ -750,10 +735,6 @@
         this.arguments_.stringAlphabet
       )
     );
-=======
-    const pathObjectives =
-      extractPathObjectivesFromProgram<JavaScriptTestCase>(cfp);
->>>>>>> 687cb5b0
     const functionObjectives =
       extractFunctionObjectivesFromProgram<JavaScriptTestCase>(cfp);
 
@@ -766,15 +747,9 @@
       ],
     });
 
-<<<<<<< HEAD
     const currentSubject = new JavaScriptSubject(target, [
       // ...branchObjectives,
       // ...functionObjectives,
-=======
-    const currentSubject = new JavaScriptSubject(target, this.rootContext, [
-      ...branchObjectives,
-      ...functionObjectives,
->>>>>>> 687cb5b0
       ...pathObjectives,
     ]);
 
