--- conflicted
+++ resolved
@@ -29,23 +29,14 @@
 
 import { Workflow } from "./Workflow";
 
-<<<<<<< HEAD
-export class TestSplitting extends Workflow {
-=======
 export class TestSplitting implements Workflow {
->>>>>>> 287b6219
   protected static LOGGER: Logger;
   protected userInterface: UserInterface;
   protected runner: JavaScriptRunner;
 
   constructor(userInterface: UserInterface, runner: JavaScriptRunner) {
-<<<<<<< HEAD
-    super();
-    TestSplitting.LOGGER = getLogger("TestSplitting");
-=======
     TestSplitting.LOGGER = getLogger(TestSplitting.name);
     this.userInterface = userInterface;
->>>>>>> 287b6219
     this.runner = runner;
     this.userInterface = userInterface;
   }
@@ -72,11 +63,7 @@
 
         round += 1;
 
-<<<<<<< HEAD
         TestSplitting.LOGGER.info("Split found, repeating");
-=======
-        TestSplitting.LOGGER.info("Split found, repeating.");
->>>>>>> 287b6219
       }
       finalEncodings.set(target, encodings);
       total += finalEncodings.size;
