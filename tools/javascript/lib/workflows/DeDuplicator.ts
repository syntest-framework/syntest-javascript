/*
 * Copyright 2020-2023 SynTest contributors
 *
 * This file is part of SynTest Framework - SynTest JavaScript.
 *
 * Licensed under the Apache License, Version 2.0 (the "License");
 * you may not use this file except in compliance with the License.
 * You may obtain a copy of the License at
 *
 *     http://www.apache.org/licenses/LICENSE-2.0
 *
 * Unless required by applicable law or agreed to in writing, software
 * distributed under the License is distributed on an "AS IS" BASIS,
 * WITHOUT WARRANTIES OR CONDITIONS OF ANY KIND, either express or implied.
 * See the License for the specific language governing permissions and
 * limitations under the License.
 */
import { Target } from "@syntest/analysis-javascript";
import { UserInterface } from "@syntest/cli-graphics";
import { IllegalStateError } from "@syntest/diagnostics";
import { getLogger, Logger } from "@syntest/logging";
import {
  Archive,
  ObjectiveFunction,
  SecondaryObjectiveComparator,
} from "@syntest/search";
import { JavaScriptTestCase } from "@syntest/search-javascript";

import { Workflow } from "./Workflow";

<<<<<<< HEAD
export class DeDuplicator extends Workflow {
  protected static LOGGER: Logger;
  protected userInterface: UserInterface;
  protected secondaryObjectives: SecondaryObjectiveComparator<JavaScriptTestCase>[];
  protected objectivesMap: Map<Target, ObjectiveFunction<JavaScriptTestCase>[]>;

=======
export class DeDuplicator implements Workflow {
  protected static LOGGER: Logger;

  protected userInterface: UserInterface;
  protected secondaryObjectives: SecondaryObjectiveComparator<JavaScriptTestCase>[];
  protected objectivesMap: Map<Target, ObjectiveFunction<JavaScriptTestCase>[]>;

>>>>>>> 287b6219
  constructor(
    userInterface: UserInterface,
    secondaryObjectives: SecondaryObjectiveComparator<JavaScriptTestCase>[],
    objectivesMap: Map<Target, ObjectiveFunction<JavaScriptTestCase>[]>
  ) {
<<<<<<< HEAD
    super();
=======
>>>>>>> 287b6219
    DeDuplicator.LOGGER = getLogger(DeDuplicator.name);
    this.userInterface = userInterface;
    this.secondaryObjectives = secondaryObjectives;
    this.objectivesMap = objectivesMap;
  }

<<<<<<< HEAD
=======
  // eslint-disable-next-line sonarjs/cognitive-complexity
>>>>>>> 287b6219
  execute(
    encodingsMap: Map<Target, JavaScriptTestCase[]>
  ): Promise<Map<Target, JavaScriptTestCase[]>> {
    const totalEncodings = [...encodingsMap.values()].reduce(
      (counter, value) => counter + value.length,
      0
    );
    this.userInterface.startProgressBars([
      {
        name: `De-Duplication`,
        value: 0,
        maxValue: totalEncodings,
        meta: "",
      },
    ]);

    let count = 1;
    const archives = new Map<Target, Archive<JavaScriptTestCase>>();
    for (const [target, encodings] of encodingsMap.entries()) {
      const objectives = this.objectivesMap.get(target);

      const archive = new Archive<JavaScriptTestCase>();
      archives.set(target, archive);

      for (const encoding of encodings) {
        this.userInterface.updateProgressBar({
          name: `De-Duplication`,
          value: count++,
          maxValue: totalEncodings,
          meta: "",
        });

        if (!encoding.getExecutionResult()) {
          throw new IllegalStateError(
            "Invalid encoding without executionResult"
          );
        }

        for (const objective of objectives) {
          if (objective.calculateDistance(encoding) === 0) {
            if (!archive.hasObjective(objective)) {
              DeDuplicator.LOGGER.debug("Adding new encoding to archive");
              archive.update(objective, encoding, false);
              continue;
            }

            // If the objective is already in the archive we use secondary objectives
            const currentEncoding = archive.getEncoding(objective);

            // Look at secondary objectives when two solutions are found
            for (const secondaryObjective of this.secondaryObjectives) {
              const comparison = secondaryObjective.compare(
                encoding,
                currentEncoding
              );

              // If one of the two encodings is better, don't evaluate the next objectives
              if (comparison != 0) {
                // Override the encoding if the current one is better
                if (comparison > 0) {
                  DeDuplicator.LOGGER.debug(
                    "Overwriting archive with better encoding"
                  );

                  archive.update(objective, encoding, false);
                }
                break;
              }
            }
          }
        }
      }
    }

    this.userInterface.stopProgressBars();

    return new Promise((resolve) =>
      resolve(
        new Map<Target, JavaScriptTestCase[]>(
          [...archives.entries()].map(([target, archive]) => [
            target,
            archive.getEncodings(),
          ])
        )
      )
    );
  }
}<|MERGE_RESOLUTION|>--- conflicted
+++ resolved
@@ -28,14 +28,6 @@
 
 import { Workflow } from "./Workflow";
 
-<<<<<<< HEAD
-export class DeDuplicator extends Workflow {
-  protected static LOGGER: Logger;
-  protected userInterface: UserInterface;
-  protected secondaryObjectives: SecondaryObjectiveComparator<JavaScriptTestCase>[];
-  protected objectivesMap: Map<Target, ObjectiveFunction<JavaScriptTestCase>[]>;
-
-=======
 export class DeDuplicator implements Workflow {
   protected static LOGGER: Logger;
 
@@ -43,26 +35,18 @@
   protected secondaryObjectives: SecondaryObjectiveComparator<JavaScriptTestCase>[];
   protected objectivesMap: Map<Target, ObjectiveFunction<JavaScriptTestCase>[]>;
 
->>>>>>> 287b6219
   constructor(
     userInterface: UserInterface,
     secondaryObjectives: SecondaryObjectiveComparator<JavaScriptTestCase>[],
     objectivesMap: Map<Target, ObjectiveFunction<JavaScriptTestCase>[]>
   ) {
-<<<<<<< HEAD
-    super();
-=======
->>>>>>> 287b6219
     DeDuplicator.LOGGER = getLogger(DeDuplicator.name);
     this.userInterface = userInterface;
     this.secondaryObjectives = secondaryObjectives;
     this.objectivesMap = objectivesMap;
   }
 
-<<<<<<< HEAD
-=======
   // eslint-disable-next-line sonarjs/cognitive-complexity
->>>>>>> 287b6219
   execute(
     encodingsMap: Map<Target, JavaScriptTestCase[]>
   ): Promise<Map<Target, JavaScriptTestCase[]>> {
