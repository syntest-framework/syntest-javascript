--- conflicted
+++ resolved
@@ -32,19 +32,14 @@
 ): Command {
   const options = new Map<string, Yargs.Options>();
 
-<<<<<<< HEAD
-  const typeInferenceGroup = "Type Inference Options:";
-  const variousProbabilitiesGroup = "Various Probabilities:";
-=======
   const commandGroup = "Type Inference Options:";
   const samplingGroup = "Sampling Options:";
->>>>>>> 0d2226ec
 
   options.set("incorporate-execution-information", {
     alias: [],
     default: true,
     description: "Incorporate execution information.",
-    group: typeInferenceGroup,
+    group: commandGroup,
     hidden: false,
     type: "boolean",
   });
@@ -53,7 +48,7 @@
     alias: [],
     default: "proportional",
     description: "The type inference mode: [proportional, ranked, none].",
-    group: typeInferenceGroup,
+    group: commandGroup,
     hidden: false,
     type: "string",
   });
@@ -63,7 +58,7 @@
     default: 0.1,
     description:
       "The probability we use a random type regardless of the inferred type.",
-    group: typeInferenceGroup,
+    group: commandGroup,
     hidden: false,
     type: "number",
   });
@@ -73,7 +68,7 @@
     default: 0.9,
     description:
       "The probability we reuse a statement instead of generating a new one.",
-    group: variousProbabilitiesGroup,
+    group: samplingGroup,
     hidden: false,
     type: "number",
   });
@@ -83,7 +78,7 @@
     default: 0.1,
     description:
       "The probability we use a mocked object instead of generating an actual instance.",
-    group: variousProbabilitiesGroup,
+    group: samplingGroup,
     hidden: false,
     type: "number",
   });
@@ -130,11 +125,8 @@
   incorporateExecutionInformation: boolean;
   typeInferenceMode: string;
   randomTypeProbability: number;
-<<<<<<< HEAD
   reuseStatementProbability: number;
   useMockedObjectProbability: number;
-=======
   constantPool: boolean;
   constantPoolProbability: number;
->>>>>>> 0d2226ec
 };