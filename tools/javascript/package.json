{
  "name": "@syntest/javascript",
  "version": "0.2.0-beta.0",
  "description": "SynTest JavaScript is a tool for automatically generating test cases for the JavaScript language",
  "keywords": [
    "syntest",
    "automatic-test-generation"
  ],
  "homepage": "https://www.syntest.org",
  "bugs": {
    "url": "https://github.com/syntest-framework/syntest-javascript/issues"
  },
  "license": "Apache-2.0",
  "contributors": [
    "Annibale Panichella",
    "Mitchell Olsthoorn",
    "Dimitri Stallenberg"
  ],
  "main": "dist/index.js",
  "types": "dist/index.d.ts",
  "files": [
    "dist/lib",
    "dist/index.d.ts",
    "dist/index.d.ts.map",
    "dist/index.js",
    "dist/index.js.map",
    "NOTICE",
    "README.md"
  ],
  "repository": {
    "type": "git",
    "url": "git+https://github.com/syntest-framework/syntest-javascript.git"
  },
  "scripts": {
    "build": "tsc --build",
    "build:watch": "tsc --build --watch",
    "clean": "rm -rf .nyc_output dist node_modules",
    "clean:dist": "rm -rf dist",
    "format": "prettier --config ../../.prettierrc.json --ignore-path ../../.prettierignore --write .",
    "format:check": "prettier --config ../../.prettierrc.json --ignore-path ../../.prettierignore --check .",
    "lint": "eslint --config ../../.eslintrc.json --ignore-path ../../.eslintignore .",
    "lint:fix": "eslint --config ../../.eslintrc.json --ignore-path ../../.eslintignore . --fix",
    "test": "mocha --config ../../.mocharc.json",
    "test:coverage": "nyc --reporter=text --reporter=html mocha --config ../../.mocharc.json",
    "test:coverage:ci": "nyc --reporter=lcovonly mocha --config ../../.mocharc.json --reporter json --reporter-option output=test-results.json",
    "test:watch": "mocha --config ../../.mocharc.json --watch"
  },
  "dependencies": {
<<<<<<< HEAD
    "@syntest/analysis-javascript": "*",
=======
    "@syntest/analysis-javascript": "^0.2.0-beta.0",
>>>>>>> 7099810d
    "@syntest/base-language": "^0.3.0-beta.3",
    "@syntest/cli-graphics": "^0.2.0",
    "@syntest/instrumentation-javascript": "^0.1.1-beta.0",
    "@syntest/logging": "^0.1.0",
    "@syntest/metric": "^0.1.0",
    "@syntest/module": "^0.1.0",
    "@syntest/search": "^0.5.0-beta.3",
<<<<<<< HEAD
    "@syntest/search-javascript": "*",
=======
    "@syntest/search-javascript": "^0.2.0-beta.0",
>>>>>>> 7099810d
    "@syntest/storage": "*",
    "yargs": "^17.7.2"
  },
  "engines": {
    "node": ">=10.24.0"
  },
  "publishConfig": {
    "access": "public"
  }
}<|MERGE_RESOLUTION|>--- conflicted
+++ resolved
@@ -46,11 +46,7 @@
     "test:watch": "mocha --config ../../.mocharc.json --watch"
   },
   "dependencies": {
-<<<<<<< HEAD
-    "@syntest/analysis-javascript": "*",
-=======
     "@syntest/analysis-javascript": "^0.2.0-beta.0",
->>>>>>> 7099810d
     "@syntest/base-language": "^0.3.0-beta.3",
     "@syntest/cli-graphics": "^0.2.0",
     "@syntest/instrumentation-javascript": "^0.1.1-beta.0",
@@ -58,11 +54,7 @@
     "@syntest/metric": "^0.1.0",
     "@syntest/module": "^0.1.0",
     "@syntest/search": "^0.5.0-beta.3",
-<<<<<<< HEAD
-    "@syntest/search-javascript": "*",
-=======
     "@syntest/search-javascript": "^0.2.0-beta.0",
->>>>>>> 7099810d
     "@syntest/storage": "*",
     "yargs": "^17.7.2"
   },
