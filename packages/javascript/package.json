--- conflicted
+++ resolved
@@ -49,13 +49,8 @@
     "@babel/preset-env": "7.19.1",
     "@babel/register": "7.18.9",
     "@istanbuljs/schema": "0.1.3",
-<<<<<<< HEAD
-    "@syntest/ast-javascript": "*",
-    "@syntest/cfg-javascript": "*",
-=======
     "@syntest/cfg-javascript": "^0.0.2-beta.0",
     "@syntest/ast-javascript": "*",
->>>>>>> 22b531f6
     "@syntest/core": "^0.3.1-beta.0",
     "@syntest/instrumentation-javascript": "*",
     "chai": "4.3.7",
