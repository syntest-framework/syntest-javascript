--- conflicted
+++ resolved
@@ -65,20 +65,8 @@
       fail-fast: false
 
       matrix:
-<<<<<<< HEAD
-        # Collect coverage for all packages and plugins
-        package:
-          - libraries/analysis-javascript
-          - libraries/ast-visitor-javascript
-          - libraries/instrumentation-javascript
-          - libraries/search-javascript
-          - plugins/plugin-javascript-event-listener-state-storage
-          - tools/javascript
-
-=======
         workspace: ${{ fromJson(needs.test.outputs.workspaces) }}
           
->>>>>>> 03bf9520
     steps:
       # Cloning
       - uses: actions/checkout@v3
