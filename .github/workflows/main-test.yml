--- conflicted
+++ resolved
@@ -65,10 +65,7 @@
           - libraries/cfg-javascript
           - libraries/instrumentation-javascript
           - libraries/javascript
-<<<<<<< HEAD
-=======
-
->>>>>>> 0fe355f5
+          
     steps:
       # Download test results
       - uses: actions/download-artifact@v3
