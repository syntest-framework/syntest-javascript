--- conflicted
+++ resolved
@@ -25,13 +25,15 @@
 
 import { Runner } from "mocha";
 import { JavaScriptRunner } from "../testcase/execution/JavaScriptRunner";
+const originalrequire = require("original-require");
 
 export class JavaScriptSuiteBuilder {
-<<<<<<< HEAD
   private _decoder: JavaScriptDecoder;
-
-  constructor(decoder: JavaScriptDecoder) {
+  private runner: JavaScriptRunner
+
+  constructor(decoder: JavaScriptDecoder, runner: JavaScriptRunner) {
     this._decoder = decoder
+    this.runner = runner
   }
 
 
@@ -46,14 +48,6 @@
     } catch (error) {
       getUserInterface().debug(error);
     }
-=======
-  private decoder: JavaScriptDecoder;
-  private runner: JavaScriptRunner
-
-  constructor(decoder: JavaScriptDecoder, runner: JavaScriptRunner) {
-    this.decoder = decoder
-    this.runner = runner
->>>>>>> 23138951
   }
 
   /**
@@ -161,7 +155,65 @@
           overall['branch'] += data.b[branchKey][1] ? 1 : 0
         }
 
-<<<<<<< HEAD
+        for (const functionKey of Object.keys(data.f)) {
+          summary['function'] += data.f[functionKey] ? 1 : 0
+          overall['function'] += data.f[functionKey] ? 1 : 0
+        }
+
+        totalStatements += Object.keys(data.s).length
+        totalBranches += (Object.keys(data.b).length * 2)
+        totalFunctions += Object.keys(data.f).length
+
+        getUserInterface().report("report-coverage", [file, {
+          'statement': summary['statement'] + ' / ' + Object.keys(data.s).length,
+          'branch': summary['branch'] + ' / ' + (Object.keys(data.b).length * 2),
+          'function': summary['function'] + ' / ' + Object.keys(data.f).length
+        }, false])
+      }
+
+      overall['statement'] /= totalStatements
+      overall['branch'] /= totalBranches
+      overall['function'] /= totalFunctions
+
+      getUserInterface().report("report-coverage", ['Total', {
+        'statement': (overall['statement'] * 100) + ' %',
+        'branch': (overall['branch'] * 100) + ' %',
+        'function': (overall['function'] * 100) + ' %'
+      }, true])
+    }
+
+    for (const testPath of paths) {
+      const mocha = new Mocha(argv)
+
+      delete originalrequire.cache[testPath];
+      mocha.addFile(testPath);
+
+
+      // By replacing the global log function we disable the output of the truffle test framework
+      const old = console.log;
+      // eslint-disable-next-line @typescript-eslint/no-empty-function
+      console.log = () => {};
+
+      let runner: Runner = null
+
+      // Finally, run mocha.
+      process.on("unhandledRejection", reason => {
+        throw reason;
+      });
+
+      await new Promise((resolve) => {
+        runner = mocha.run((failures) => {
+          resolve(failures)
+        })
+      })
+      console.log = old;
+    }
+
+
+
+    // Create final tests files with assertions
+    await this.clearDirectory(Properties.temp_test_directory);
+
     const finalPaths = []
     for (const key of reducedArchive.keys()) {
       await this.gatherAssertions(reducedArchive.get(key));
@@ -175,36 +227,10 @@
         this._decoder.decode(reducedArchive.get(key), `${key}`, false)
       );
     }
-=======
-        for (const functionKey of Object.keys(data.f)) {
-          summary['function'] += data.f[functionKey] ? 1 : 0
-          overall['function'] += data.f[functionKey] ? 1 : 0
-        }
-
-        totalStatements += Object.keys(data.s).length
-        totalBranches += (Object.keys(data.b).length * 2)
-        totalFunctions += Object.keys(data.f).length
-
-        getUserInterface().report("report-coverage", [file, {
-          'statement': summary['statement'] + ' / ' + Object.keys(data.s).length,
-          'branch': summary['branch'] + ' / ' + (Object.keys(data.b).length * 2),
-          'function': summary['function'] + ' / ' + Object.keys(data.f).length
-        }, false])
-      }
->>>>>>> 23138951
-
-      overall['statement'] /= totalStatements
-      overall['branch'] /= totalBranches
-      overall['function'] /= totalFunctions
-
-      getUserInterface().report("report-coverage", ['Total', {
-        'statement': (overall['statement'] * 100) + ' %',
-        'branch': (overall['branch'] * 100) + ' %',
-        'function': (overall['function'] * 100) + ' %'
-      }, true])
-    }
-
-    this.runner.resetInstrumentationData();
+
+    this.resetInstrumentationData();
+
+    return finalPaths
   }
 
   async gatherAssertions(testCases: JavaScriptTestCase[]): Promise<void> {
@@ -269,7 +295,6 @@
 
     return reducedArchive;
   }
-<<<<<<< HEAD
 
   async writeTestCase(filePath: string, testCase: JavaScriptTestCase, targetName: string, addLogs = false): Promise<void> {
     const decodedTestCase = this._decoder.decode(
@@ -303,6 +328,4 @@
   get decoder(): JavaScriptDecoder {
     return this._decoder;
   }
-=======
->>>>>>> 23138951
 }