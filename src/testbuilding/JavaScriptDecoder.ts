import { Decoder, Properties } from "@syntest/framework";
import { JavaScriptTestCase } from "../testcase/JavaScriptTestCase";
import * as path from "path";
import { ConstructorCall } from "../testcase/statements/root/ConstructorCall";
import { Decoding } from "../testcase/statements/Statement";
import { Export } from "../analysis/static/dependency/ExportVisitor";
import { FunctionCall } from "../testcase/statements/root/FunctionCall";
import { RootStatement } from "../testcase/statements/root/RootStatement";
import { JavaScriptTargetPool } from "../analysis/static/JavaScriptTargetPool";


export class JavaScriptDecoder implements Decoder<JavaScriptTestCase, string> {
  private targetPool: JavaScriptTargetPool
  private dependencies: Map<string, Export[]>;
  private exports: Export[]

  constructor(
    targetPool: JavaScriptTargetPool,
    dependencies: Map<string, Export[]>,
    exports: Export[],
<<<<<<< HEAD
    folder = '../../../.syntest/instrumented'
=======
>>>>>>> 23138951
  ) {
    this.targetPool = targetPool
    this.dependencies = dependencies;
    this.exports = exports
  }

  decode(testCases: JavaScriptTestCase | JavaScriptTestCase[], targetName: string, addLogs = false, sourceDir = '../instrumented'): string {
    if (testCases instanceof JavaScriptTestCase) {
      testCases = [testCases];
    }

    const tests: string[] = []
    const imports: string[] = []

    for (const testCase of testCases) {
      const root = testCase.root;

      const importableGenes: RootStatement[] = [];
      let statements: Decoding[] = root.decode(testCase.id, { addLogs, exception: false })


      const testString: string[] = [];
      if (addLogs) {
        testString.push(
          `\t\tawait fs.mkdirSync('${path.join(
            Properties.temp_log_directory,
            testCase.id
          )}', { recursive: true })\n
          \t\tlet count = 0;
          \t\ttry {\n`
        );
      }

      if (testCase.assertions.size !== 0 && testCase.assertions.has("error")) {
        const index = parseInt(testCase.assertions.get('error'))
        // TODO does not work
        //  the .to.throw stuff does not work somehow
        // const decoded = statements[index].reference instanceof MethodCall
        //   ? (<MethodCall>statements[index].reference).decodeWithObject(testCase.id, { addLogs, exception: true }, statements[index].objectVariable)
        //   : statements[index].reference.decode(testCase.id, { addLogs, exception: true })
        // statements[index] = decoded.find((x) => x.reference === statements[index].reference)

        // delete statements after
        statements = statements.slice(0, index + 1)
      }

      statements.forEach((value, i) => {
        if (value.reference instanceof RootStatement) {
          importableGenes.push(value.reference)
        }
        if (addLogs) {
          // add log per statement
          testString.push(
            '\t\t' + `count = ${i};`
          )
        }

        testString.push(
          '\t\t' + value.decoded.replace('\n', '\n\t\t')
        )
      })

      if (addLogs) {
        testString.push(`} catch (e) {`);
        testString.push(
          `await fs.writeFileSync('${path.join(
            Properties.temp_log_directory,
            testCase.id,
            "error"
          )}', '' + count)`
        );
        testString.push("}");
      }
<<<<<<< HEAD
      // imports.push(`export {}`);
=======
>>>>>>> 23138951

      const importsOfTest = this.gatherImports(sourceDir, testString, importableGenes);
      imports.push(...importsOfTest);

      if (addLogs) {
        imports.push(`import * as fs from 'fs'`)
      }

      if (testCase.assertions.size) {
        imports.push(`import chai from 'chai'`);
        imports.push(`import chaiAsPromised from 'chai-as-promised'`)

        imports.push(`const expect = chai.expect;`);
        imports.push(`chai.use(chaiAsPromised);`);
      }

      const assertions: string[] = this.generateAssertions(testCase)

      const body = [];

      if (testString.length) {
        let errorStatement: string
        if (assertions.length && testCase.assertions.size !== 0 && testCase.assertions.has("error")) {
          errorStatement = testString.pop()
        }

        body.push(`${testString.join("\n")}`)
        body.push(`${assertions.join("\n")}`);

        if (errorStatement) {
          body.push(`\t\ttry {\n\t${errorStatement}\n\t\t} catch (e) {\n\t\t\texpect(e).to.be.an('error')\n\t\t}`)
        }
      }

      // TODO instead of using the targetName use the function call or a better description of the test
      // tests.push(
      //   `\tit('test for ${targetName}', async () => {\n` +
      //   `${body.join("\n\n")}` +
      //   `\n\t});`
      // );

      tests.push(
        `export default function () { return new Promise(async (resolve) => {` +
        `\n\tconst timeout = setTimeout(() => {resolve('timed_out')}, 1000)` +
        `\n\ttry {` +
        `\n${body.join("\n\n")}` +
        `\n\t\tclearTimeout(timeout)` +
        `\n\t\tresolve()` +
        `\n\t} catch (e) {` +
        `\n\t\tclearTimeout(timeout)` +
        `\n\t\tresolve(e)` +
        `\n\t}` +
        `\n});}`
      );
    }

<<<<<<< HEAD
    let test =
      // `describe('${targetName}', () => {\n` +
      tests.join("\n\n")// +
      // `\n})`;

    // Add the imports
    test =
      imports
        // remove duplicates
        .filter((value, index, self) => self.indexOf(value) === index)
        .join("\n") +
      `\n\n` +
      test;

    return test;
=======
    if (imports.find((x) => x.includes('import') && !x.includes('require'))) {
      const importsString = imports
          // remove duplicates
          .filter((value, index, self) => self.indexOf(value) === index)
          .join("\n") +
        `\n\n`

      return importsString +
        `describe('${targetName}', () => {\n` +
        tests.join("\n\n") +
        `\n})`;
    } else {
      const importsString = imports
          // remove duplicates
          .filter((value, index, self) => self.indexOf(value) === index)
          .join("\n\t") +
        `\n\n`

      return `describe('${targetName}', () => {\n\t` +
        importsString +
        tests.join("\n\n") +
        `\n})`;
    }
>>>>>>> 23138951
  }

  gatherImports(sourceDir: string, testStrings: string[], importableGenes: RootStatement[]): string[] {
    const imports: string[] = [];
    const importedDependencies: Set<string> = new Set<string>()

    for (const gene of importableGenes) {
      const importName = gene instanceof FunctionCall ? gene.functionName : (gene instanceof ConstructorCall ? gene.constructorName : gene.type);
      const complexObject = gene.identifierDescription.typeProbabilityMap.getObjectDescription(importName)
      const export_: Export = complexObject?.export || this.exports.find((x) => x.name === importName)
      if (!export_) {
        throw new Error('Cannot find an export corresponding to the importable gene: ' + importName)
      }

      // no duplicates
      if (importedDependencies.has(export_.name)) {
        continue
      }
      importedDependencies.add(export_.name)

      // skip non-used imports
      if (!testStrings.find((s) => s.includes(export_.name))) {
        continue
      }

      const importString: string = this.getImport(sourceDir, export_)

      if (imports.includes(importString) || importString.length === 0) {
        continue;
      }

      imports.push(importString);

      // let count = 0;
      // for (const dependency of this.dependencies.get(importName)) {
      //   // no duplicates
      //   if (importedDependencies.has(dependency.name)) {
      //     continue
      //   }
      //   importedDependencies.add(dependency.name)
      //
      //   // skip non-used imports
      //   if (!testStrings.find((s) => s.includes(dependency.name))) {
      //     continue
      //   }
      //
      //   const importString: string = this.getImport(dependency);
      //
      //   if (imports.includes(importString) || importString.length === 0) {
      //     continue;
      //   }
      //
      //   imports.push(importString);
      //
      //   count += 1;
      // }
    }

    return imports;
  }

<<<<<<< HEAD
  getImport(dependency: Export): string {
    const _path = dependency.filePath.replace(process.cwd(), '')

    let folder = '../..'

    folder = this.folder

    // if (this.targetPool.targets.find((t) => t.canonicalPath === dependency.filePath)) {
    // }
=======
  getImport(sourceDir: string, dependency: Export): string {
    const _path = dependency.filePath.replace(path.resolve(Properties.target_root_directory), path.join(sourceDir, path.basename(Properties.target_root_directory)))
>>>>>>> 23138951

    if (dependency.module) {
      if (dependency.default) {
        return `import * as ${dependency.name} from "${_path}";`;
      } else {
        return `import {${dependency.name}} from "${_path}";`;
      }
    }
    if (dependency.default) {
      return `import ${dependency.name} from "${_path}";`;
    } else {
      return `import {${dependency.name}} from "${_path}";`;
    }
  }

  generateAssertions(testCase: JavaScriptTestCase): string[] {
    const assertions: string[] = [];
    if (testCase.assertions.size !== 0) {
      for (const variableName of testCase.assertions.keys()) {
        if (variableName === "error") {
          continue;
        }

        const assertion = testCase.assertions.get(variableName).split(';sep;')
        const original = assertion[0]
        let stringified = assertion[1]

        if (original === 'undefined') {
          assertions.push(
            `\t\texpect(${variableName}).to.equal(${original})`
          );
          continue
        } else if (original === 'NaN') {
          assertions.push(
            `\t\texpect(${variableName}).to.be.NaN`
          );
          continue
        }

        // TODO dirty hack because json.parse does not allow undefined/NaN
        // TODO undefined/NaN can happen in arrays
        stringified = stringified.replace('undefined', 'null')
        stringified = stringified.replace('NaN', 'null')

        const value = JSON.parse(stringified)

        if (typeof value === 'object' || typeof value === 'function') {
          assertions.push(
            `\t\texpect(JSON.parse(JSON.stringify(${variableName}))).to.deep.equal(${stringified})`
          );
        } else {
          assertions.push(
            `\t\texpect(${variableName}).to.equal(${stringified})`
          );
        }
      }
    }

    return assertions;
  }
}<|MERGE_RESOLUTION|>--- conflicted
+++ resolved
@@ -18,10 +18,7 @@
     targetPool: JavaScriptTargetPool,
     dependencies: Map<string, Export[]>,
     exports: Export[],
-<<<<<<< HEAD
     folder = '../../../.syntest/instrumented'
-=======
->>>>>>> 23138951
   ) {
     this.targetPool = targetPool
     this.dependencies = dependencies;
@@ -95,10 +92,6 @@
         );
         testString.push("}");
       }
-<<<<<<< HEAD
-      // imports.push(`export {}`);
-=======
->>>>>>> 23138951
 
       const importsOfTest = this.gatherImports(sourceDir, testString, importableGenes);
       imports.push(...importsOfTest);
@@ -155,23 +148,11 @@
       );
     }
 
-<<<<<<< HEAD
     let test =
       // `describe('${targetName}', () => {\n` +
       tests.join("\n\n")// +
       // `\n})`;
 
-    // Add the imports
-    test =
-      imports
-        // remove duplicates
-        .filter((value, index, self) => self.indexOf(value) === index)
-        .join("\n") +
-      `\n\n` +
-      test;
-
-    return test;
-=======
     if (imports.find((x) => x.includes('import') && !x.includes('require'))) {
       const importsString = imports
           // remove duplicates
@@ -195,7 +176,6 @@
         tests.join("\n\n") +
         `\n})`;
     }
->>>>>>> 23138951
   }
 
   gatherImports(sourceDir: string, testStrings: string[], importableGenes: RootStatement[]): string[] {
@@ -257,20 +237,8 @@
     return imports;
   }
 
-<<<<<<< HEAD
-  getImport(dependency: Export): string {
-    const _path = dependency.filePath.replace(process.cwd(), '')
-
-    let folder = '../..'
-
-    folder = this.folder
-
-    // if (this.targetPool.targets.find((t) => t.canonicalPath === dependency.filePath)) {
-    // }
-=======
   getImport(sourceDir: string, dependency: Export): string {
     const _path = dependency.filePath.replace(path.resolve(Properties.target_root_directory), path.join(sourceDir, path.basename(Properties.target_root_directory)))
->>>>>>> 23138951
 
     if (dependency.module) {
       if (dependency.default) {
