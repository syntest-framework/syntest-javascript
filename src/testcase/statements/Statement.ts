/*
 * Copyright 2020-2022 Delft University of Technology and SynTest contributors
 *
 * This file is part of SynTest JavaScript.
 *
 * Licensed under the Apache License, Version 2.0 (the "License");
 * you may not use this file except in compliance with the License.
 * You may obtain a copy of the License at
 *
 *     http://www.apache.org/licenses/LICENSE-2.0
 *
 * Unless required by applicable law or agreed to in writing, software
 * distributed under the License is distributed on an "AS IS" BASIS,
 * WITHOUT WARRANTIES OR CONDITIONS OF ANY KIND, either express or implied.
 * See the License for the specific language governing permissions and
 * limitations under the License.
 */


import { Encoding, EncodingSampler, prng } from "@syntest/framework";
import { IdentifierDescription } from "../../analysis/static/parsing/IdentifierDescription";
import { isNumber } from "util";

/**
 * @author Dimitri Stallenberg
 */
export abstract class Statement {
  public get varName(): string {
    return this._varName;
  }
  public get id(): string {
    return this._uniqueId;
  }
  public get identifierDescription(): IdentifierDescription {
    return this._identifierDescription;
  }

  get type(): string {
    return this._type;
  }

  get classType(): string {
    return this._classType;
  }

  protected _classType: string
  private _varName: string;
  private _identifierDescription: IdentifierDescription;
  private _type: string
  private _uniqueId: string;

  /**
   * Constructor
   * @param identifierDescription
   * @param type
   * @param uniqueId
   */
  protected constructor(identifierDescription: IdentifierDescription, type: string, uniqueId: string) {
    this._identifierDescription = identifierDescription;
    this._type = type
    this._uniqueId = uniqueId;
<<<<<<< HEAD
    this._varName = identifierDescription.name + '_' + type + '_' + prng.uniqueId()
=======
    this._varName = identifierDescription.name + '_' + type + '_' + prng.uniqueId(4)
>>>>>>> 23138951
    this._varName = '_' + this.varName
  }


  /**
   * Mutates the gene
   * @param sampler   the sampler object that is being used
   * @param depth     the depth of the gene in the gene tree
   * @return          the mutated copy of the gene
   */
  abstract mutate(sampler: EncodingSampler<Encoding>, depth: number): Statement;

  /**
   * Creates an exact copy of the current gene
   * @return  the copy of the gene
   */
  abstract copy(): Statement;

  /**
   * Checks whether the gene has children
   * @return  whether the gene has children
   */
  abstract hasChildren(): boolean;

  /**
   * Gets all children of the gene
   * @return  The set of children of this gene
   */
  abstract getChildren(): Statement[];

  /**
   * Decodes the statement
   */
  abstract decode(id: string, options: { addLogs: boolean, exception: boolean }): Decoding[];

  abstract getFlatTypes(): string[]
}

export interface Decoding {
  decoded: string,
  reference: Statement,
  objectVariable?: string
}<|MERGE_RESOLUTION|>--- conflicted
+++ resolved
@@ -59,11 +59,7 @@
     this._identifierDescription = identifierDescription;
     this._type = type
     this._uniqueId = uniqueId;
-<<<<<<< HEAD
-    this._varName = identifierDescription.name + '_' + type + '_' + prng.uniqueId()
-=======
     this._varName = identifierDescription.name + '_' + type + '_' + prng.uniqueId(4)
->>>>>>> 23138951
     this._varName = '_' + this.varName
   }
 
